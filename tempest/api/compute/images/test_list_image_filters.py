--- conflicted
+++ resolved
@@ -17,11 +17,7 @@
 
 from oslo_log import log as logging
 import six
-<<<<<<< HEAD
-from tempest_lib.common.utils import data_utils
 from tempest_lib import decorators
-=======
->>>>>>> eb87b44c
 import testtools
 
 from tempest.api.compute import base
