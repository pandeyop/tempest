--- conflicted
+++ resolved
@@ -17,12 +17,10 @@
 
 from oslo_log import log as logging
 import six
-<<<<<<< HEAD
+import testtools
+
 from tempest_lib.common.utils import data_utils
 from tempest_lib import decorators
-=======
->>>>>>> e97870c6
-import testtools
 
 from tempest.api.compute import base
 from tempest.common.utils import data_utils
