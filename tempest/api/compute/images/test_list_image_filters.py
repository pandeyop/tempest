--- conflicted
+++ resolved
@@ -17,12 +17,9 @@
 
 from oslo_log import log as logging
 import six
-<<<<<<< HEAD
-from tempest_lib.common.utils import data_utils
+import testtools
+
 from tempest_lib import decorators
-=======
->>>>>>> 43cf6293
-import testtools
 
 from tempest.api.compute import base
 from tempest.common.utils import data_utils
