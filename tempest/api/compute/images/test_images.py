# Copyright 2012 OpenStack Foundation
#
#    Licensed under the Apache License, Version 2.0 (the "License"); you may
#    not use this file except in compliance with the License. You may obtain
#    a copy of the License at
#
#         http://www.apache.org/licenses/LICENSE-2.0
#
#    Unless required by applicable law or agreed to in writing, software
#    distributed under the License is distributed on an "AS IS" BASIS, WITHOUT
#    WARRANTIES OR CONDITIONS OF ANY KIND, either express or implied. See the
#    License for the specific language governing permissions and limitations
#    under the License.

<<<<<<< HEAD
from tempest_lib.common.utils import data_utils
from tempest_lib import decorators

=======
>>>>>>> e97870c6
from tempest.api.compute import base
from tempest.common.utils import data_utils
from tempest import config
from tempest import test

CONF = config.CONF


class ImagesTestJSON(base.BaseV2ComputeTest):

    @classmethod
    def skip_checks(cls):
        super(ImagesTestJSON, cls).skip_checks()
        if not CONF.service_available.glance:
            skip_msg = ("%s skipped as glance is not available" % cls.__name__)
            raise cls.skipException(skip_msg)
        if not CONF.compute_feature_enabled.snapshot:
            skip_msg = ("%s skipped as instance snapshotting is not supported"
                        % cls.__name__)
            raise cls.skipException(skip_msg)

    @classmethod
    def setup_clients(cls):
        super(ImagesTestJSON, cls).setup_clients()
        cls.client = cls.images_client
        cls.servers_client = cls.servers_client

    @test.idempotent_id('aa06b52b-2db5-4807-b218-9441f75d74e3')
    @decorators.skip_because(bug="1461483")
    def test_delete_saving_image(self):
        snapshot_name = data_utils.rand_name('test-snap')
        server = self.create_test_server(wait_until='ACTIVE')
        self.addCleanup(self.servers_client.delete_server, server['id'])
        image = self.create_image_from_server(server['id'],
                                              name=snapshot_name,
                                              wait_until='SAVING')
        self.client.delete_image(image['id'])<|MERGE_RESOLUTION|>--- conflicted
+++ resolved
@@ -12,12 +12,9 @@
 #    License for the specific language governing permissions and limitations
 #    under the License.
 
-<<<<<<< HEAD
 from tempest_lib.common.utils import data_utils
 from tempest_lib import decorators
 
-=======
->>>>>>> e97870c6
 from tempest.api.compute import base
 from tempest.common.utils import data_utils
 from tempest import config
