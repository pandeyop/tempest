# Copyright 2013 IBM Corp.
# All Rights Reserved.
#
#    Licensed under the Apache License, Version 2.0 (the "License"); you may
#    not use this file except in compliance with the License. You may obtain
#    a copy of the License at
#
#         http://www.apache.org/licenses/LICENSE-2.0
#
#    Unless required by applicable law or agreed to in writing, software
#    distributed under the License is distributed on an "AS IS" BASIS, WITHOUT
#    WARRANTIES OR CONDITIONS OF ANY KIND, either express or implied. See the
#    License for the specific language governing permissions and limitations
#    under the License.

import time

from tempest_lib import exceptions as lib_exc

from tempest.api.compute import base
from tempest import config
from tempest import exceptions
from tempest import test

CONF = config.CONF


class AttachInterfacesTestJSON(base.BaseV2ComputeTest):

    @classmethod
    def skip_checks(cls):
        super(AttachInterfacesTestJSON, cls).skip_checks()
        if not CONF.service_available.neutron:
            raise cls.skipException("Neutron is required")
        if not CONF.compute_feature_enabled.interface_attach:
            raise cls.skipException("Interface attachment is not available.")

    @classmethod
    def setup_credentials(cls):
        # This test class requires network and subnet
        cls.set_network_resources(network=True, subnet=True)
        super(AttachInterfacesTestJSON, cls).setup_credentials()

    @classmethod
    def setup_clients(cls):
        super(AttachInterfacesTestJSON, cls).setup_clients()
        cls.client = cls.os.interfaces_client

    def wait_for_interface_status(self, server, port_id, status):
        """Waits for a interface to reach a given status."""
        body = self.client.show_interface(server, port_id)
        interface_status = body['port_state']
        start = int(time.time())

        while(interface_status != status):
            time.sleep(self.build_interval)
            body = self.client.show_interface(server, port_id)
            interface_status = body['port_state']

            timed_out = int(time.time()) - start >= self.build_timeout

            if interface_status != status and timed_out:
                message = ('Interface %s failed to reach %s status '
                           '(current %s) within the required time (%s s).' %
                           (port_id, status, interface_status,
                            self.build_timeout))
                raise exceptions.TimeoutException(message)

        return body

    def _check_interface(self, iface, port_id=None, network_id=None,
                         fixed_ip=None, mac_addr=None):
        self.assertIn('port_state', iface)
        if port_id:
            self.assertEqual(iface['port_id'], port_id)
        if network_id:
            self.assertEqual(iface['net_id'], network_id)
        if fixed_ip:
            self.assertEqual(iface['fixed_ips'][0]['ip_address'], fixed_ip)
        if mac_addr:
            self.assertEqual(iface['mac_addr'], mac_addr)

    def _create_server_get_interfaces(self):
        server = self.create_test_server(wait_until='ACTIVE')
        ifs = self.client.list_interfaces(server['id'])
        body = self.wait_for_interface_status(
            server['id'], ifs[0]['port_id'], 'ACTIVE')
        ifs[0]['port_state'] = body['port_state']
        return server, ifs

    def _test_create_interface(self, server):
<<<<<<< HEAD
        network = self.get_tenant_network()
        net_id = network['id'] if 'id' in network.keys() else None
        iface = self.client.create_interface(server['id'], network_id=net_id)
        iface = self.client.wait_for_interface_status(
=======
        iface = self.client.create_interface(server['id'])
        iface = self.wait_for_interface_status(
>>>>>>> eb87b44c
            server['id'], iface['port_id'], 'ACTIVE')
        self._check_interface(iface)
        return iface

    def _test_create_interface_by_network_id(self, server, ifs):
        network_id = ifs[0]['net_id']
        iface = self.client.create_interface(server['id'],
                                             net_id=network_id)
        iface = self.wait_for_interface_status(
            server['id'], iface['port_id'], 'ACTIVE')
        self._check_interface(iface, network_id=network_id)
        return iface

    def _test_show_interface(self, server, ifs):
        iface = ifs[0]
        _iface = self.client.show_interface(server['id'],
                                            iface['port_id'])
        self._check_interface(iface, port_id=_iface['port_id'],
                              network_id=_iface['net_id'],
                              fixed_ip=_iface['fixed_ips'][0]['ip_address'],
                              mac_addr=_iface['mac_addr'])

    def _test_delete_interface(self, server, ifs):
        # NOTE(danms): delete not the first or last, but one in the middle
        iface = ifs[1]
        self.client.delete_interface(server['id'], iface['port_id'])
        _ifs = self.client.list_interfaces(server['id'])
        start = int(time.time())

        while len(ifs) == len(_ifs):
            time.sleep(self.build_interval)
            _ifs = self.client.list_interfaces(server['id'])
            timed_out = int(time.time()) - start >= self.build_timeout
            if len(ifs) == len(_ifs) and timed_out:
                message = ('Failed to delete interface within '
                           'the required time: %s sec.' % self.build_timeout)
                raise exceptions.TimeoutException(message)

        self.assertNotIn(iface['port_id'], [i['port_id'] for i in _ifs])
        return _ifs

    def _compare_iface_list(self, list1, list2):
        # NOTE(danms): port_state will likely have changed, so just
        # confirm the port_ids are the same at least
        list1 = [x['port_id'] for x in list1]
        list2 = [x['port_id'] for x in list2]

        self.assertEqual(sorted(list1), sorted(list2))

    @test.idempotent_id('73fe8f02-590d-4bf1-b184-e9ca81065051')
    @test.services('network')
    def test_create_list_show_delete_interfaces(self):
        server, ifs = self._create_server_get_interfaces()
        interface_count = len(ifs)
        self.assertTrue(interface_count > 0)
        self._check_interface(ifs[0])

        try:
            iface = self._test_create_interface(server)
        except lib_exc.BadRequest as e:
            msg = ('Multiple possible networks found, use a Network ID to be '
                   'more specific.')
            if not CONF.compute.fixed_network_name and e.message == msg:
                raise
        else:
            ifs.append(iface)

        iface = self._test_create_interface_by_network_id(server, ifs)
        ifs.append(iface)

        _ifs = self.client.list_interfaces(server['id'])
        self._compare_iface_list(ifs, _ifs)

        self._test_show_interface(server, ifs)

        _ifs = self._test_delete_interface(server, ifs)
        self.assertEqual(len(ifs) - 1, len(_ifs))

    @test.attr(type='smoke')
    @test.idempotent_id('c7e0e60b-ee45-43d0-abeb-8596fd42a2f9')
    @test.services('network')
    def test_add_remove_fixed_ip(self):
        # Add and Remove the fixed IP to server.
        server, ifs = self._create_server_get_interfaces()
        interface_count = len(ifs)
        self.assertTrue(interface_count > 0)
        self._check_interface(ifs[0])
        network_id = ifs[0]['net_id']
<<<<<<< HEAD
        port = self.client.add_fixed_ip(server['id'], network_id)
        for port in self.client.list_interfaces(server['id']):
            self.client.wait_for_interface_status(server['id'], port['port_id'],
                         "ACTIVE")
=======
        self.client.add_fixed_ip(server['id'], networkId=network_id)
>>>>>>> eb87b44c
        # Remove the fixed IP from server.
        server_detail = self.os.servers_client.show_server(
            server['id'])
        # Get the Fixed IP from server.
        fixed_ip = None
        for ip_set in server_detail['addresses']:
            for ip in server_detail['addresses'][ip_set]:
                if ip['OS-EXT-IPS:type'] == 'fixed':
                    fixed_ip = ip['addr']
                    break
            if fixed_ip is not None:
                break
        self.client.remove_fixed_ip(server['id'], address=fixed_ip)<|MERGE_RESOLUTION|>--- conflicted
+++ resolved
@@ -89,15 +89,10 @@
         return server, ifs
 
     def _test_create_interface(self, server):
-<<<<<<< HEAD
         network = self.get_tenant_network()
         net_id = network['id'] if 'id' in network.keys() else None
         iface = self.client.create_interface(server['id'], network_id=net_id)
-        iface = self.client.wait_for_interface_status(
-=======
-        iface = self.client.create_interface(server['id'])
         iface = self.wait_for_interface_status(
->>>>>>> eb87b44c
             server['id'], iface['port_id'], 'ACTIVE')
         self._check_interface(iface)
         return iface
@@ -186,14 +181,10 @@
         self.assertTrue(interface_count > 0)
         self._check_interface(ifs[0])
         network_id = ifs[0]['net_id']
-<<<<<<< HEAD
-        port = self.client.add_fixed_ip(server['id'], network_id)
+        port = self.client.add_fixed_ip(server['id'], networkId=network_id)
         for port in self.client.list_interfaces(server['id']):
-            self.client.wait_for_interface_status(server['id'], port['port_id'],
+            self.wait_for_interface_status(server['id'], port['port_id'],
                          "ACTIVE")
-=======
-        self.client.add_fixed_ip(server['id'], networkId=network_id)
->>>>>>> eb87b44c
         # Remove the fixed IP from server.
         server_detail = self.os.servers_client.show_server(
             server['id'])
