--- conflicted
+++ resolved
@@ -89,15 +89,10 @@
         return server, ifs
 
     def _test_create_interface(self, server):
-<<<<<<< HEAD
         network = self.get_tenant_network()
         net_id = network['id'] if 'id' in network.keys() else None
         iface = self.client.create_interface(server['id'], network_id=net_id)
-        iface = self.client.wait_for_interface_status(
-=======
-        iface = self.client.create_interface(server['id'])
         iface = self.wait_for_interface_status(
->>>>>>> 43cf6293
             server['id'], iface['port_id'], 'ACTIVE')
         self._check_interface(iface)
         return iface
