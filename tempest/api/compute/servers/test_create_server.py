# Copyright 2012 OpenStack Foundation
# All Rights Reserved.
#
#    Licensed under the Apache License, Version 2.0 (the "License"); you may
#    not use this file except in compliance with the License. You may obtain
#    a copy of the License at
#
#         http://www.apache.org/licenses/LICENSE-2.0
#
#    Unless required by applicable law or agreed to in writing, software
#    distributed under the License is distributed on an "AS IS" BASIS, WITHOUT
#    WARRANTIES OR CONDITIONS OF ANY KIND, either express or implied. See the
#    License for the specific language governing permissions and limitations
#    under the License.

import base64

import netaddr
import testtools

from tempest.api.compute import base
from tempest.common.utils import data_utils
from tempest.common.utils.linux import remote_client
from tempest import config
from tempest import test

CONF = config.CONF


class ServersTestJSON(base.BaseV2ComputeTest):
    disk_config = 'AUTO'

    @classmethod
    def setup_credentials(cls):
        cls.prepare_instance_network()
        super(ServersTestJSON, cls).setup_credentials()

    @classmethod
    def setup_clients(cls):
        super(ServersTestJSON, cls).setup_clients()
        cls.client = cls.servers_client
        cls.network_client = cls.os.network_client

    @classmethod
    def resource_setup(cls):
        cls.set_validation_resources()
        super(ServersTestJSON, cls).resource_setup()
        cls.meta = {'hello': 'world'}
        cls.accessIPv4 = '1.1.1.1'
        cls.accessIPv6 = '0000:0000:0000:0000:0000:babe:220.12.22.2'
        cls.name = data_utils.rand_name('server')
        file_contents = 'This is a test file.'
        personality = [{'path': '/test.txt',
                       'contents': base64.b64encode(file_contents)}]
        disk_config = cls.disk_config
        cls.server_initial = cls.create_test_server(
            validatable=True,
            wait_until='ACTIVE',
            name=cls.name,
            meta=cls.meta,
            accessIPv4=cls.accessIPv4,
            accessIPv6=cls.accessIPv6,
            personality=personality,
            disk_config=disk_config)
        cls.password = cls.server_initial['adminPass']
        cls.client.wait_for_server_status(cls.server_initial['id'], 'ACTIVE')
        cls.server = cls.client.show_server(cls.server_initial['id'])

    def _create_net_subnet_ret_net_from_cidr(self, cidr):
        name_net = data_utils.rand_name(self.__class__.__name__)
        net = self.network_client.create_network(name=name_net)
        self.addCleanup(self.network_client.delete_network,
                        net['network']['id'])

        subnet = self.network_client.create_subnet(
            network_id=net['network']['id'],
            cidr=cidr,
            ip_version=4)
        self.addCleanup(self.network_client.delete_subnet,
                        subnet['subnet']['id'])
        return net

    @test.attr(type='smoke')
    @test.idempotent_id('5de47127-9977-400a-936f-abcfbec1218f')
    def test_verify_server_details(self):
        # Verify the specified server attributes are set correctly
        self.assertEqual(self.accessIPv4, self.server['accessIPv4'])
        # NOTE(maurosr): See http://tools.ietf.org/html/rfc5952 (section 4)
        # Here we compare directly with the canonicalized format.
        self.assertEqual(self.server['accessIPv6'],
                         str(netaddr.IPAddress(self.accessIPv6)))
        self.assertEqual(self.name, self.server['name'])
        #self.assertEqual(self.image_ref, self.server['image']['id'])
        self.assertEqual(self.flavor_ref, self.server['flavor']['id'])
        self.assertEqual(self.meta, self.server['metadata'])

    @test.attr(type='smoke')
    @test.idempotent_id('9a438d88-10c6-4bcd-8b5b-5b6e25e1346f')
    def test_list_servers(self):
        # The created server should be in the list of all servers
        body = self.client.list_servers()
        servers = body['servers']
        found = any([i for i in servers if i['id'] == self.server['id']])
        self.assertTrue(found)

    @test.idempotent_id('585e934c-448e-43c4-acbf-d06a9b899997')
    def test_list_servers_with_detail(self):
        # The created server should be in the detailed list of all servers
        body = self.client.list_servers(detail=True)
        servers = body['servers']
        found = any([i for i in servers if i['id'] == self.server['id']])
        self.assertTrue(found)

    @test.idempotent_id('cbc0f52f-05aa-492b-bdc1-84b575ca294b')
    @testtools.skipUnless(CONF.validation.run_validation,
                          'Instance validation tests are disabled.')
    def test_verify_created_server_vcpus(self):
        # Verify that the number of vcpus reported by the instance matches
        # the amount stated by the flavor
        flavor = self.flavors_client.show_flavor(self.flavor_ref)
<<<<<<< HEAD
        linux_client = remote_client.RemoteClient(self.validation_resources[
                         "floating_ip"]['ip'], self.ssh_user, self.password,
                    pkey=self.validation_resources["keypair"]['private_key'])
=======
        linux_client = remote_client.RemoteClient(
            self.get_server_ip(self.server),
            self.ssh_user,
            self.password,
            self.validation_resources['keypair']['private_key'])
>>>>>>> eb87b44c
        self.assertEqual(flavor['vcpus'], linux_client.get_number_of_vcpus())

    @test.idempotent_id('ac1ad47f-984b-4441-9274-c9079b7a0666')
    @testtools.skipUnless(CONF.validation.run_validation,
                          'Instance validation tests are disabled.')
    def test_host_name_is_same_as_server_name(self):
        # Verify the instance host name is the same as the server name
<<<<<<< HEAD
        linux_client = remote_client.RemoteClient(self.validation_resources[
                         "floating_ip"]['ip'], self.ssh_user, self.password,
                    pkey=self.validation_resources["keypair"]['private_key'])
=======
        linux_client = remote_client.RemoteClient(
            self.get_server_ip(self.server),
            self.ssh_user,
            self.password,
            self.validation_resources['keypair']['private_key'])
>>>>>>> eb87b44c
        self.assertTrue(linux_client.hostname_equals_servername(self.name))

    @test.idempotent_id('ed20d3fb-9d1f-4329-b160-543fbd5d9811')
    def test_create_server_with_scheduler_hint_group(self):
        # Create a server with the scheduler hint "group".
        name = data_utils.rand_name('server_group')
        policies = ['affinity']
        body = self.server_groups_client.create_server_group(
            name=name, policies=policies)
        group_id = body['id']
        self.addCleanup(self.server_groups_client.delete_server_group,
                        group_id)

        hints = {'group': group_id}
        server = self.create_test_server(sched_hints=hints,
                                         wait_until='ACTIVE')

        # Check a server is in the group
        server_group = self.server_groups_client.get_server_group(group_id)
        self.assertIn(server['id'], server_group['members'])

    @test.idempotent_id('0578d144-ed74-43f8-8e57-ab10dbf9b3c2')
    @testtools.skipUnless(CONF.service_available.neutron,
                          'Neutron service must be available.')
    def test_verify_multiple_nics_order(self):
        # Verify that the networks order given at the server creation is
        # preserved within the server.
        net1 = self._create_net_subnet_ret_net_from_cidr('19.80.0.0/24')
        net2 = self._create_net_subnet_ret_net_from_cidr('19.86.0.0/24')

        networks = [{'uuid': net1['network']['id']},
                    {'uuid': net2['network']['id']}]

        server_multi_nics = self.create_test_server(
            networks=networks, wait_until='ACTIVE')

        # Cleanup server; this is needed in the test case because with the LIFO
        # nature of the cleanups, if we don't delete the server first, the port
        # will still be part of the subnet and we'll get a 409 from Neutron
        # when trying to delete the subnet. The tear down in the base class
        # will try to delete the server and get a 404 but it's ignored so
        # we're OK.
        def cleanup_server():
            self.client.delete_server(server_multi_nics['id'])
            self.client.wait_for_server_termination(server_multi_nics['id'])

        self.addCleanup(cleanup_server)

        addresses = self.client.list_addresses(server_multi_nics['id'])

        # We can't predict the ip addresses assigned to the server on networks.
        # Sometimes the assigned addresses are ['19.80.0.2', '19.86.0.2'], at
        # other times ['19.80.0.3', '19.86.0.3']. So we check if the first
        # address is in first network, similarly second address is in second
        # network.
        addr = [addresses[net1['network']['name']][0]['addr'],
                addresses[net2['network']['name']][0]['addr']]
        networks = [netaddr.IPNetwork('19.80.0.0/24'),
                    netaddr.IPNetwork('19.86.0.0/24')]
        for address, network in zip(addr, networks):
            self.assertIn(address, network)

    @test.idempotent_id('1678d144-ed74-43f8-8e57-ab10dbf9b3c2')
    @testtools.skipUnless(CONF.service_available.neutron,
                          'Neutron service must be available.')
    # The below skipUnless should be removed once Kilo-eol happens.
    @testtools.skipUnless(CONF.compute_feature_enabled.
                          allow_duplicate_networks,
                          'Duplicate networks must be allowed')
    def test_verify_duplicate_network_nics(self):
        # Verify that server creation does not fail when more than one nic
        # is created on the same network.
        net1 = self._create_net_subnet_ret_net_from_cidr('19.80.0.0/24')
        net2 = self._create_net_subnet_ret_net_from_cidr('19.86.0.0/24')

        networks = [{'uuid': net1['network']['id']},
                    {'uuid': net2['network']['id']},
                    {'uuid': net1['network']['id']}]

        server_multi_nics = self.create_test_server(
            networks=networks, wait_until='ACTIVE')

        def cleanup_server():
            self.client.delete_server(server_multi_nics['id'])
            self.client.wait_for_server_termination(server_multi_nics['id'])

        self.addCleanup(cleanup_server)

        addresses = self.client.list_addresses(server_multi_nics['id'])

        addr = [addresses[net1['network']['name']][0]['addr'],
                addresses[net2['network']['name']][0]['addr'],
                addresses[net1['network']['name']][1]['addr']]
        networks = [netaddr.IPNetwork('19.80.0.0/24'),
                    netaddr.IPNetwork('19.86.0.0/24'),
                    netaddr.IPNetwork('19.80.0.0/24')]
        for address, network in zip(addr, networks):
            self.assertIn(address, network)


class ServersWithSpecificFlavorTestJSON(base.BaseV2ComputeAdminTest):
    disk_config = 'AUTO'

    @classmethod
    def setup_credentials(cls):
        cls.prepare_instance_network()
        super(ServersWithSpecificFlavorTestJSON, cls).setup_credentials()

    @classmethod
    def setup_clients(cls):
        super(ServersWithSpecificFlavorTestJSON, cls).setup_clients()
        cls.flavor_client = cls.os_adm.flavors_client
        cls.client = cls.servers_client

    @classmethod
    def resource_setup(cls):
        cls.set_validation_resources()

        super(ServersWithSpecificFlavorTestJSON, cls).resource_setup()

    @test.idempotent_id('b3c7bcfc-bb5b-4e22-b517-c7f686b802ca')
    @testtools.skipUnless(CONF.validation.run_validation,
                          'Instance validation tests are disabled.')
    def test_verify_created_server_ephemeral_disk(self):
        # Verify that the ephemeral disk is created when creating server

        def create_flavor_with_extra_specs():
            flavor_with_eph_disk_name = data_utils.rand_name('eph_flavor')
            flavor_with_eph_disk_id = data_utils.rand_int_id(start=1000)
            ram = 64
            vcpus = 1
            disk = 0

            # Create a flavor with extra specs
            flavor = (self.flavor_client.
                      create_flavor(name=flavor_with_eph_disk_name,
                                    ram=ram, vcpus=vcpus, disk=disk,
                                    id=flavor_with_eph_disk_id,
                                    ephemeral=1))
            self.addCleanup(flavor_clean_up, flavor['id'])

            return flavor['id']

        def create_flavor_without_extra_specs():
            flavor_no_eph_disk_name = data_utils.rand_name('no_eph_flavor')
            flavor_no_eph_disk_id = data_utils.rand_int_id(start=1000)

            ram = 64
            vcpus = 1
            disk = 0

            # Create a flavor without extra specs
            flavor = (self.flavor_client.
                      create_flavor(name=flavor_no_eph_disk_name,
                                    ram=ram, vcpus=vcpus, disk=disk,
                                    id=flavor_no_eph_disk_id))
            self.addCleanup(flavor_clean_up, flavor['id'])

            return flavor['id']

        def flavor_clean_up(flavor_id):
            self.flavor_client.delete_flavor(flavor_id)
            self.flavor_client.wait_for_resource_deletion(flavor_id)

        flavor_with_eph_disk_id = create_flavor_with_extra_specs()
        flavor_no_eph_disk_id = create_flavor_without_extra_specs()

        admin_pass = self.image_ssh_password

        server_no_eph_disk = (self.create_test_server(
                              validatable=True,
                              wait_until='ACTIVE',
                              adminPass=admin_pass,
                              flavor=flavor_no_eph_disk_id))

        # Get partition number of server without extra specs.
        server_no_eph_disk = self.client.show_server(
            server_no_eph_disk['id'])
<<<<<<< HEAD
        no_disk_ip = self.create_assign_floating_ip(server_no_eph_disk['id'])
        linux_client = remote_client.RemoteClient(no_disk_ip,
                                                  self.ssh_user, admin_pass)
=======
        linux_client = remote_client.RemoteClient(
            self.get_server_ip(server_no_eph_disk),
            self.ssh_user,
            admin_pass,
            self.validation_resources['keypair']['private_key'])
>>>>>>> eb87b44c
        partition_num = len(linux_client.get_partitions().split('\n'))

        # Explicit server deletion necessary for Juno compatibility
        self.client.delete_server(server_no_eph_disk['id'])

        server_with_eph_disk = (self.create_test_server(
                                validatable=True,
                                wait_until='ACTIVE',
                                adminPass=admin_pass,
                                flavor=flavor_with_eph_disk_id))

        server_with_eph_disk = self.client.show_server(
            server_with_eph_disk['id'])
<<<<<<< HEAD
        disk_ip = self.create_assign_floating_ip(server_with_eph_disk['id'])
        linux_client = remote_client.RemoteClient(disk_ip,
                                                  self.ssh_user, admin_pass)
=======
        linux_client = remote_client.RemoteClient(
            self.get_server_ip(server_with_eph_disk),
            self.ssh_user,
            admin_pass,
            self.validation_resources['keypair']['private_key'])
>>>>>>> eb87b44c
        partition_num_emph = len(linux_client.get_partitions().split('\n'))
        self.assertEqual(partition_num + 1, partition_num_emph)


class ServersTestManualDisk(ServersTestJSON):
    disk_config = 'MANUAL'

    @classmethod
    def skip_checks(cls):
        super(ServersTestManualDisk, cls).skip_checks()
        if not CONF.compute_feature_enabled.disk_config:
            msg = "DiskConfig extension not enabled."
            raise cls.skipException(msg)<|MERGE_RESOLUTION|>--- conflicted
+++ resolved
@@ -118,17 +118,11 @@
         # Verify that the number of vcpus reported by the instance matches
         # the amount stated by the flavor
         flavor = self.flavors_client.show_flavor(self.flavor_ref)
-<<<<<<< HEAD
-        linux_client = remote_client.RemoteClient(self.validation_resources[
-                         "floating_ip"]['ip'], self.ssh_user, self.password,
-                    pkey=self.validation_resources["keypair"]['private_key'])
-=======
         linux_client = remote_client.RemoteClient(
             self.get_server_ip(self.server),
             self.ssh_user,
             self.password,
             self.validation_resources['keypair']['private_key'])
->>>>>>> eb87b44c
         self.assertEqual(flavor['vcpus'], linux_client.get_number_of_vcpus())
 
     @test.idempotent_id('ac1ad47f-984b-4441-9274-c9079b7a0666')
@@ -136,17 +130,11 @@
                           'Instance validation tests are disabled.')
     def test_host_name_is_same_as_server_name(self):
         # Verify the instance host name is the same as the server name
-<<<<<<< HEAD
-        linux_client = remote_client.RemoteClient(self.validation_resources[
-                         "floating_ip"]['ip'], self.ssh_user, self.password,
-                    pkey=self.validation_resources["keypair"]['private_key'])
-=======
         linux_client = remote_client.RemoteClient(
             self.get_server_ip(self.server),
             self.ssh_user,
             self.password,
             self.validation_resources['keypair']['private_key'])
->>>>>>> eb87b44c
         self.assertTrue(linux_client.hostname_equals_servername(self.name))
 
     @test.idempotent_id('ed20d3fb-9d1f-4329-b160-543fbd5d9811')
@@ -325,17 +313,11 @@
         # Get partition number of server without extra specs.
         server_no_eph_disk = self.client.show_server(
             server_no_eph_disk['id'])
-<<<<<<< HEAD
-        no_disk_ip = self.create_assign_floating_ip(server_no_eph_disk['id'])
-        linux_client = remote_client.RemoteClient(no_disk_ip,
-                                                  self.ssh_user, admin_pass)
-=======
         linux_client = remote_client.RemoteClient(
             self.get_server_ip(server_no_eph_disk),
             self.ssh_user,
             admin_pass,
             self.validation_resources['keypair']['private_key'])
->>>>>>> eb87b44c
         partition_num = len(linux_client.get_partitions().split('\n'))
 
         # Explicit server deletion necessary for Juno compatibility
@@ -349,17 +331,11 @@
 
         server_with_eph_disk = self.client.show_server(
             server_with_eph_disk['id'])
-<<<<<<< HEAD
-        disk_ip = self.create_assign_floating_ip(server_with_eph_disk['id'])
-        linux_client = remote_client.RemoteClient(disk_ip,
-                                                  self.ssh_user, admin_pass)
-=======
         linux_client = remote_client.RemoteClient(
             self.get_server_ip(server_with_eph_disk),
             self.ssh_user,
             admin_pass,
             self.validation_resources['keypair']['private_key'])
->>>>>>> eb87b44c
         partition_num_emph = len(linux_client.get_partitions().split('\n'))
         self.assertEqual(partition_num + 1, partition_num_emph)
 
