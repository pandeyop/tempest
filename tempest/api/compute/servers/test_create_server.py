# Copyright 2012 OpenStack Foundation
# All Rights Reserved.
#
#    Licensed under the Apache License, Version 2.0 (the "License"); you may
#    not use this file except in compliance with the License. You may obtain
#    a copy of the License at
#
#         http://www.apache.org/licenses/LICENSE-2.0
#
#    Unless required by applicable law or agreed to in writing, software
#    distributed under the License is distributed on an "AS IS" BASIS, WITHOUT
#    WARRANTIES OR CONDITIONS OF ANY KIND, either express or implied. See the
#    License for the specific language governing permissions and limitations
#    under the License.

import base64

import netaddr
import testtools

from tempest.api.compute import base
from tempest.common.utils import data_utils
from tempest.common.utils.linux import remote_client
from tempest import config
from tempest import test

CONF = config.CONF


class ServersTestJSON(base.BaseV2ComputeTest):
    disk_config = 'AUTO'

    @classmethod
    def setup_credentials(cls):
        cls.prepare_instance_network()
        super(ServersTestJSON, cls).setup_credentials()

    @classmethod
    def setup_clients(cls):
        super(ServersTestJSON, cls).setup_clients()
        cls.client = cls.servers_client
        cls.network_client = cls.os.network_client

    @classmethod
    def resource_setup(cls):
        cls.set_validation_resources()
        super(ServersTestJSON, cls).resource_setup()
        cls.meta = {'hello': 'world'}
        cls.accessIPv4 = '1.1.1.1'
        cls.accessIPv6 = '0000:0000:0000:0000:0000:babe:220.12.22.2'
        cls.name = data_utils.rand_name('server')
        file_contents = 'This is a test file.'
        personality = [{'path': '/test.txt',
                       'contents': base64.b64encode(file_contents)}]
        disk_config = cls.disk_config
        cls.server_initial = cls.create_test_server(
            validatable=True,
            wait_until='ACTIVE',
            name=cls.name,
            meta=cls.meta,
            accessIPv4=cls.accessIPv4,
            accessIPv6=cls.accessIPv6,
            personality=personality,
            disk_config=disk_config)
        cls.password = cls.server_initial['adminPass']
<<<<<<< HEAD
        cls.client.wait_for_server_status(cls.server_initial['id'], 'ACTIVE')
        cls.server = cls.client.get_server(cls.server_initial['id'])
        cls.floating_ip = cls.create_assign_floating_ip(cls.server['id'])
=======
        cls.server = cls.client.show_server(cls.server_initial['id'])
>>>>>>> e97870c6

    @test.attr(type='smoke')
    @test.idempotent_id('5de47127-9977-400a-936f-abcfbec1218f')
    def test_verify_server_details(self):
        # Verify the specified server attributes are set correctly
        self.assertEqual(self.accessIPv4, self.server['accessIPv4'])
        # NOTE(maurosr): See http://tools.ietf.org/html/rfc5952 (section 4)
        # Here we compare directly with the canonicalized format.
        self.assertEqual(self.server['accessIPv6'],
                         str(netaddr.IPAddress(self.accessIPv6)))
        self.assertEqual(self.name, self.server['name'])
        #self.assertEqual(self.image_ref, self.server['image']['id'])
        self.assertEqual(self.flavor_ref, self.server['flavor']['id'])
        self.assertEqual(self.meta, self.server['metadata'])

    @test.attr(type='smoke')
    @test.idempotent_id('9a438d88-10c6-4bcd-8b5b-5b6e25e1346f')
    def test_list_servers(self):
        # The created server should be in the list of all servers
        body = self.client.list_servers()
        servers = body['servers']
        found = any([i for i in servers if i['id'] == self.server['id']])
        self.assertTrue(found)

    @test.idempotent_id('585e934c-448e-43c4-acbf-d06a9b899997')
    def test_list_servers_with_detail(self):
        # The created server should be in the detailed list of all servers
        body = self.client.list_servers_with_detail()
        servers = body['servers']
        found = any([i for i in servers if i['id'] == self.server['id']])
        self.assertTrue(found)

    @test.idempotent_id('cbc0f52f-05aa-492b-bdc1-84b575ca294b')
    @testtools.skipUnless(CONF.validation.run_validation,
                          'Instance validation tests are disabled.')
    def test_verify_created_server_vcpus(self):
        # Verify that the number of vcpus reported by the instance matches
        # the amount stated by the flavor
<<<<<<< HEAD
        flavor = self.flavors_client.get_flavor_details(self.flavor_ref)
        linux_client = remote_client.RemoteClient(self.floating_ip,
                                           self.ssh_user, self.password)
=======
        flavor = self.flavors_client.show_flavor(self.flavor_ref)
        linux_client = remote_client.RemoteClient(self.server, self.ssh_user,
                                                  self.password)
>>>>>>> e97870c6
        self.assertEqual(flavor['vcpus'], linux_client.get_number_of_vcpus())

    @test.idempotent_id('ac1ad47f-984b-4441-9274-c9079b7a0666')
    @testtools.skipUnless(CONF.validation.run_validation,
                          'Instance validation tests are disabled.')
    def test_host_name_is_same_as_server_name(self):
        # Verify the instance host name is the same as the server name
        linux_client = remote_client.RemoteClient(self.floating_ip,
                                           self.ssh_user, self.password)
        self.assertTrue(linux_client.hostname_equals_servername(self.name))

    @test.idempotent_id('ed20d3fb-9d1f-4329-b160-543fbd5d9811')
    def test_create_server_with_scheduler_hint_group(self):
        # Create a server with the scheduler hint "group".
        name = data_utils.rand_name('server_group')
        policies = ['affinity']
        body = self.client.create_server_group(name=name,
                                               policies=policies)
        group_id = body['id']
        self.addCleanup(self.client.delete_server_group, group_id)

        hints = {'group': group_id}
        server = self.create_test_server(sched_hints=hints,
                                         wait_until='ACTIVE')

        # Check a server is in the group
        server_group = self.client.get_server_group(group_id)
        self.assertIn(server['id'], server_group['members'])

    @test.idempotent_id('0578d144-ed74-43f8-8e57-ab10dbf9b3c2')
    @testtools.skipUnless(CONF.service_available.neutron,
                          'Neutron service must be available.')
    def test_verify_multiple_nics_order(self):
        # Verify that the networks order given at the server creation is
        # preserved within the server.
        name_net1 = data_utils.rand_name(self.__class__.__name__)
        net1 = self.network_client.create_network(name=name_net1)
        self.addCleanup(self.network_client.delete_network,
                        net1['network']['id'])

        name_net2 = data_utils.rand_name(self.__class__.__name__)
        net2 = self.network_client.create_network(name=name_net2)
        self.addCleanup(self.network_client.delete_network,
                        net2['network']['id'])

        subnet1 = self.network_client.create_subnet(
            network_id=net1['network']['id'],
            cidr='19.80.0.0/24',
            ip_version=4)
        self.addCleanup(self.network_client.delete_subnet,
                        subnet1['subnet']['id'])

        subnet2 = self.network_client.create_subnet(
            network_id=net2['network']['id'],
            cidr='19.86.0.0/24',
            ip_version=4)
        self.addCleanup(self.network_client.delete_subnet,
                        subnet2['subnet']['id'])

        networks = [{'uuid': net1['network']['id']},
                    {'uuid': net2['network']['id']}]

        server_multi_nics = self.create_test_server(
            networks=networks, wait_until='ACTIVE')

        # Cleanup server; this is needed in the test case because with the LIFO
        # nature of the cleanups, if we don't delete the server first, the port
        # will still be part of the subnet and we'll get a 409 from Neutron
        # when trying to delete the subnet. The tear down in the base class
        # will try to delete the server and get a 404 but it's ignored so
        # we're OK.
        def cleanup_server():
            self.client.delete_server(server_multi_nics['id'])
            self.client.wait_for_server_termination(server_multi_nics['id'])

        self.addCleanup(cleanup_server)

        addresses = self.client.list_addresses(server_multi_nics['id'])

        # We can't predict the ip addresses assigned to the server on networks.
        # Sometimes the assigned addresses are ['19.80.0.2', '19.86.0.2'], at
        # other times ['19.80.0.3', '19.86.0.3']. So we check if the first
        # address is in first network, similarly second address is in second
        # network.
        addr = [addresses[name_net1][0]['addr'],
                addresses[name_net2][0]['addr']]
        networks = [netaddr.IPNetwork('19.80.0.0/24'),
                    netaddr.IPNetwork('19.86.0.0/24')]
        for address, network in zip(addr, networks):
            self.assertIn(address, network)


class ServersWithSpecificFlavorTestJSON(base.BaseV2ComputeAdminTest):
    disk_config = 'AUTO'

    @classmethod
    def setup_clients(cls):
        cls.prepare_instance_network()
        super(ServersWithSpecificFlavorTestJSON, cls).setup_clients()
        cls.flavor_client = cls.os_adm.flavors_client
        cls.client = cls.servers_client

    @test.idempotent_id('b3c7bcfc-bb5b-4e22-b517-c7f686b802ca')
    @testtools.skipUnless(CONF.validation.run_validation,
                          'Instance validation tests are disabled.')
    def test_verify_created_server_ephemeral_disk(self):
        # Verify that the ephemeral disk is created when creating server

        def create_flavor_with_extra_specs():
            flavor_with_eph_disk_name = data_utils.rand_name('eph_flavor')
            flavor_with_eph_disk_id = data_utils.rand_int_id(start=1000)
            ram = 64
            vcpus = 1
            disk = 0

            # Create a flavor with extra specs
            flavor = (self.flavor_client.
                      create_flavor(flavor_with_eph_disk_name,
                                    ram, vcpus, disk,
                                    flavor_with_eph_disk_id,
                                    ephemeral=1))
            self.addCleanup(flavor_clean_up, flavor['id'])

            return flavor['id']

        def create_flavor_without_extra_specs():
            flavor_no_eph_disk_name = data_utils.rand_name('no_eph_flavor')
            flavor_no_eph_disk_id = data_utils.rand_int_id(start=1000)

            ram = 64
            vcpus = 1
            disk = 0

            # Create a flavor without extra specs
            flavor = (self.flavor_client.
                      create_flavor(flavor_no_eph_disk_name,
                                    ram, vcpus, disk,
                                    flavor_no_eph_disk_id))
            self.addCleanup(flavor_clean_up, flavor['id'])

            return flavor['id']

        def flavor_clean_up(flavor_id):
            self.flavor_client.delete_flavor(flavor_id)
            self.flavor_client.wait_for_resource_deletion(flavor_id)

        flavor_with_eph_disk_id = create_flavor_with_extra_specs()
        flavor_no_eph_disk_id = create_flavor_without_extra_specs()

        admin_pass = self.image_ssh_password

        server_no_eph_disk = (self.create_test_server(
                              wait_until='ACTIVE',
                              adminPass=admin_pass,
                              flavor=flavor_no_eph_disk_id))
        server_with_eph_disk = (self.create_test_server(
                                wait_until='ACTIVE',
                                adminPass=admin_pass,
                                flavor=flavor_with_eph_disk_id))
        # Get partition number of server without extra specs.
        server_no_eph_disk = self.client.show_server(
            server_no_eph_disk['id'])
        no_disk_ip = self.create_assign_floating_ip(server_no_eph_disk['id'])
        linux_client = remote_client.RemoteClient(no_disk_ip,
                                                  self.ssh_user, admin_pass)
        partition_num = len(linux_client.get_partitions().split('\n'))

        server_with_eph_disk = self.client.show_server(
            server_with_eph_disk['id'])
        disk_ip = self.create_assign_floating_ip(server_with_eph_disk['id'])
        linux_client = remote_client.RemoteClient(disk_ip,
                                                  self.ssh_user, admin_pass)
        partition_num_emph = len(linux_client.get_partitions().split('\n'))
        self.assertEqual(partition_num + 1, partition_num_emph)


class ServersTestManualDisk(ServersTestJSON):
    disk_config = 'MANUAL'

    @classmethod
    def skip_checks(cls):
        super(ServersTestManualDisk, cls).skip_checks()
        if not CONF.compute_feature_enabled.disk_config:
            msg = "DiskConfig extension not enabled."
            raise cls.skipException(msg)<|MERGE_RESOLUTION|>--- conflicted
+++ resolved
@@ -63,13 +63,9 @@
             personality=personality,
             disk_config=disk_config)
         cls.password = cls.server_initial['adminPass']
-<<<<<<< HEAD
         cls.client.wait_for_server_status(cls.server_initial['id'], 'ACTIVE')
-        cls.server = cls.client.get_server(cls.server_initial['id'])
+        cls.server = cls.client.show_server(cls.server_initial['id'])
         cls.floating_ip = cls.create_assign_floating_ip(cls.server['id'])
-=======
-        cls.server = cls.client.show_server(cls.server_initial['id'])
->>>>>>> e97870c6
 
     @test.attr(type='smoke')
     @test.idempotent_id('5de47127-9977-400a-936f-abcfbec1218f')
@@ -108,15 +104,9 @@
     def test_verify_created_server_vcpus(self):
         # Verify that the number of vcpus reported by the instance matches
         # the amount stated by the flavor
-<<<<<<< HEAD
-        flavor = self.flavors_client.get_flavor_details(self.flavor_ref)
+        flavor = self.flavors_client.show_flavor(self.flavor_ref)
         linux_client = remote_client.RemoteClient(self.floating_ip,
                                            self.ssh_user, self.password)
-=======
-        flavor = self.flavors_client.show_flavor(self.flavor_ref)
-        linux_client = remote_client.RemoteClient(self.server, self.ssh_user,
-                                                  self.password)
->>>>>>> e97870c6
         self.assertEqual(flavor['vcpus'], linux_client.get_number_of_vcpus())
 
     @test.idempotent_id('ac1ad47f-984b-4441-9274-c9079b7a0666')
