# Copyright 2012 OpenStack Foundation
# All Rights Reserved.
#
#    Licensed under the Apache License, Version 2.0 (the "License"); you may
#    not use this file except in compliance with the License. You may obtain
#    a copy of the License at
#
#         http://www.apache.org/licenses/LICENSE-2.0
#
#    Unless required by applicable law or agreed to in writing, software
#    distributed under the License is distributed on an "AS IS" BASIS, WITHOUT
#    WARRANTIES OR CONDITIONS OF ANY KIND, either express or implied. See the
#    License for the specific language governing permissions and limitations
#    under the License.

from tempest_lib import exceptions as lib_exc
import time

from tempest import clients
from tempest.common import credentials
from tempest.common.utils import data_utils
from tempest import config
from tempest import exceptions
from tempest.openstack.common import excutils
from tempest.openstack.common import log as logging
import tempest.test
import random

CONF = config.CONF

LOG = logging.getLogger(__name__)


class BaseComputeTest(tempest.test.BaseTestCase):
    """Base test case class for all Compute API tests."""

    _api_version = 2
    force_tenant_isolation = False

    @classmethod
    def skip_checks(cls):
        super(BaseComputeTest, cls).skip_checks()
        if cls._api_version != 2:
            msg = ("Unexpected API version is specified (%s)" %
                   cls._api_version)
            raise exceptions.InvalidConfiguration(message=msg)

    @classmethod
    def setup_credentials(cls):
        cls.set_network_resources()
        super(BaseComputeTest, cls).setup_credentials()
        # TODO(andreaf) WE should care also for the alt_manager here
        # but only once client lazy load in the manager is done
        cls.os = cls.get_client_manager()
        # Note that we put this here and not in skip_checks because in
        # the case of preprovisioned users we won't know if we can get
        # two distinct users until we go and lock them
        cls.multi_user = cls.check_multi_user()
<<<<<<< HEAD
        cls.allow_tenant_isolation = CONF.auth.allow_tenant_isolation
=======

    @classmethod
    def setup_clients(cls):
        super(BaseComputeTest, cls).setup_clients()
        cls.servers_client = cls.os.servers_client
        cls.flavors_client = cls.os.flavors_client
        cls.images_client = cls.os.images_client
        cls.extensions_client = cls.os.extensions_client
        cls.floating_ips_client = cls.os.floating_ips_client
        cls.keypairs_client = cls.os.keypairs_client
        cls.security_groups_client = cls.os.security_groups_client
        cls.quotas_client = cls.os.quotas_client
        # NOTE(mriedem): os-quota-class-sets is v2 API only
        cls.quota_classes_client = cls.os.quota_classes_client
        # NOTE(mriedem): os-networks is v2 API only
        cls.networks_client = cls.os.networks_client
        cls.limits_client = cls.os.limits_client
        cls.volumes_extensions_client = cls.os.volumes_extensions_client
        cls.volumes_client = cls.os.volumes_client
        cls.interfaces_client = cls.os.interfaces_client
        cls.fixed_ips_client = cls.os.fixed_ips_client
        cls.availability_zone_client = cls.os.availability_zone_client
        cls.agents_client = cls.os.agents_client
        cls.aggregates_client = cls.os.aggregates_client
        cls.services_client = cls.os.services_client
        cls.instance_usages_audit_log_client = (
            cls.os.instance_usages_audit_log_client)
        cls.hypervisor_client = cls.os.hypervisor_client
        cls.certificates_client = cls.os.certificates_client
        cls.migrations_client = cls.os.migrations_client
        cls.security_group_default_rules_client = (
            cls.os.security_group_default_rules_client)

    @classmethod
    def resource_setup(cls):
        super(BaseComputeTest, cls).resource_setup()
>>>>>>> 0fd81db6
        cls.build_interval = CONF.compute.build_interval
        cls.build_timeout = CONF.compute.build_timeout
        cls.ssh_user = CONF.compute.ssh_user
        cls.image_ref = CONF.compute.image_ref
        cls.image_ref_alt = CONF.compute.image_ref_alt
        cls.flavor_ref = CONF.compute.flavor_ref
        cls.flavor_ref_alt = CONF.compute.flavor_ref_alt
        cls.image_ssh_user = CONF.compute.image_ssh_user
        cls.image_ssh_password = CONF.compute.image_ssh_password
        cls.servers = []
        cls.images = []
        cls.security_groups = []
        cls.server_groups = []
        cls.network_client = cls.os.network_client
        cls.fixed_network_name = CONF.compute.fixed_network_name

    @classmethod
    def resource_cleanup(cls):
        cls.clear_images()
        cls.clear_servers()
        cls.clear_security_groups()
        cls.clear_server_groups()
        super(BaseComputeTest, cls).resource_cleanup()

    @classmethod
    def check_multi_user(cls):
        # We have a list of accounts now, so just checking if the list is gt 2
        if not cls.isolated_creds.is_multi_user():
            msg = "Not enough users available for multi-user testing"
            raise exceptions.InvalidConfiguration(msg)
        return True

    @classmethod
    def clear_servers(cls):
        LOG.debug('Clearing servers: %s', ','.join(
            server['id'] for server in cls.servers))
        for server in cls.servers:
            try:
                cls.servers_client.delete_server(server['id'])
            except lib_exc.NotFound:
                # Something else already cleaned up the server, nothing to be
                # worried about
                pass
            except Exception:
                LOG.exception('Deleting server %s failed' % server['id'])

        for server in cls.servers:
            try:
                cls.servers_client.wait_for_server_termination(server['id'])
            except Exception:
                LOG.exception('Waiting for deletion of server %s failed'
                              % server['id'])

    @classmethod
    def server_check_teardown(cls):
        """Checks is the shared server clean enough for subsequent test.
           Method will delete the server when it's dirty.
           The setUp method is responsible for creating a new server.
           Exceptions raised in tearDown class are fails the test case,
           This method supposed to use only by tierDown methods, when
           the shared server_id is stored in the server_id of the class.
        """
        if getattr(cls, 'server_id', None) is not None:
            try:
                cls.servers_client.wait_for_server_status(cls.server_id,
                                                          'ACTIVE')
            except Exception as exc:
                LOG.exception(exc)
                cls.servers_client.delete_server(cls.server_id)
                cls.servers_client.wait_for_server_termination(cls.server_id)
                cls.server_id = None
                raise

    @classmethod
    def clear_images(cls):
        LOG.debug('Clearing images: %s', ','.join(cls.images))
        for image_id in cls.images:
            try:
                cls.images_client.delete_image(image_id)
            except lib_exc.NotFound:
                # The image may have already been deleted which is OK.
                pass
            except Exception:
                LOG.exception('Exception raised deleting image %s' % image_id)

    @classmethod
    def clear_security_groups(cls):
        LOG.debug('Clearing security groups: %s', ','.join(
            str(sg['id']) for sg in cls.security_groups))
        for sg in cls.security_groups:
            try:
                cls.security_groups_client.delete_security_group(sg['id'])
            except lib_exc.NotFound:
                # The security group may have already been deleted which is OK.
                pass
            except Exception as exc:
                LOG.info('Exception raised deleting security group %s',
                         sg['id'])
                LOG.exception(exc)

    @classmethod
    def clear_server_groups(cls):
        LOG.debug('Clearing server groups: %s', ','.join(cls.server_groups))
        for server_group_id in cls.server_groups:
            try:
                cls.servers_client.delete_server_group(server_group_id)
            except lib_exc.NotFound:
                # The server-group may have already been deleted which is OK.
                pass
            except Exception:
                LOG.exception('Exception raised deleting server-group %s',
                              server_group_id)

    @classmethod
    def create_test_server(cls, **kwargs):
        """Wrapper utility that returns a test server."""
        name = data_utils.rand_name(cls.__name__ + "-instance")
        if 'name' in kwargs:
            name = kwargs.pop('name')
        flavor = kwargs.get('flavor', cls.flavor_ref)
        image_id = kwargs.get('image_id', cls.image_ref)
<<<<<<< HEAD
        if 'networks' not in kwargs and cls.fixed_network_name and cls.allow_tenant_isolation == False:
            response = cls.network_client.list_networks()
            networks = response['networks']
            # If several networks found, set the NetID on which to connect the
            # server to avoid the following error "Multiple possible netwo
            # found, use a Network ID to be more specific."
            # See Tempest #1297660
            if len(networks) > 1:
                 for network in networks:
                   if network['name'] == cls.fixed_network_name:
                      kwargs['networks'] = [{'uuid': str(network['id'])}]
                      break
                 if 'networks' not in kwargs: 
                    # Randomly choose a network from the available networks
                     net = random.choice(networks)
                     kwargs['networks'] = [{'uuid': str(net['id'])}]
                     msg = ("The network on which the NIC of the server must "
                           "be connected can not be found :  "
                           "fixed_network_name=%s. Starting instance with "
                           "random network.") % cls.fixed_network_name
                     LOG.info(msg)
                                                     
=======

>>>>>>> 0fd81db6
        body = cls.servers_client.create_server(
            name, image_id, flavor, **kwargs)

        # handle the case of multiple servers
        servers = [body]
        if 'min_count' in kwargs or 'max_count' in kwargs:
            # Get servers created which name match with name param.
            r, b = cls.servers_client.list_servers()
            servers = [s for s in b['servers'] if s['name'].startswith(name)]

        if 'wait_until' in kwargs:
            for server in servers:
                try:
                    cls.servers_client.wait_for_server_status(
                        server['id'], kwargs['wait_until'])
                except Exception:
                    with excutils.save_and_reraise_exception():
                        if ('preserve_server_on_error' not in kwargs
                            or kwargs['preserve_server_on_error'] is False):
                            for server in servers:
                                try:
                                    cls.servers_client.delete_server(
                                        server['id'])
                                except Exception:
                                    pass

        cls.servers.extend(servers)

        return body

    @classmethod
    def create_security_group(cls, name=None, description=None):
        if name is None:
            name = data_utils.rand_name(cls.__name__ + "-securitygroup")
        if description is None:
            description = data_utils.rand_name('description-')
        body = \
            cls.security_groups_client.create_security_group(name,
                                                             description)
        cls.security_groups.append(body)

        return body

    @classmethod
    def create_test_server_group(cls, name="", policy=None):
        if not name:
            name = data_utils.rand_name(cls.__name__ + "-Server-Group")
        if policy is None:
            policy = ['affinity']
        resp, body = cls.servers_client.create_server_group(name, policy)
        cls.server_groups.append(body['id'])
        return resp, body

    def wait_for(self, condition):
        """Repeatedly calls condition() until a timeout."""
        start_time = int(time.time())
        while True:
            try:
                condition()
            except Exception:
                pass
            else:
                return
            if int(time.time()) - start_time >= self.build_timeout:
                condition()
                return
            time.sleep(self.build_interval)

    @staticmethod
    def _delete_volume(volumes_client, volume_id):
        """Deletes the given volume and waits for it to be gone."""
        try:
            volumes_client.delete_volume(volume_id)
            # TODO(mriedem): We should move the wait_for_resource_deletion
            # into the delete_volume method as a convenience to the caller.
            volumes_client.wait_for_resource_deletion(volume_id)
        except lib_exc.NotFound:
            LOG.warn("Unable to delete volume '%s' since it was not found. "
                     "Maybe it was already deleted?" % volume_id)

    @classmethod
    def prepare_instance_network(cls):
        if (CONF.compute.ssh_auth_method != 'disabled' and
                CONF.compute.ssh_connect_method == 'floating'):
            cls.set_network_resources(network=True, subnet=True, router=True,
                                      dhcp=True)

    @classmethod
    def create_image_from_server(cls, server_id, **kwargs):
        """Wrapper utility that returns an image created from the server."""
        name = data_utils.rand_name(cls.__name__ + "-image")
        if 'name' in kwargs:
            name = kwargs.pop('name')

        image = cls.images_client.create_image(server_id, name)
        image_id = data_utils.parse_image_id(image.response['location'])
        cls.images.append(image_id)

        if 'wait_until' in kwargs:
            cls.images_client.wait_for_image_status(image_id,
                                                    kwargs['wait_until'])
            image = cls.images_client.get_image(image_id)

            if kwargs['wait_until'] == 'ACTIVE':
                if kwargs.get('wait_for_server', True):
                    cls.servers_client.wait_for_server_status(server_id,
                                                              'ACTIVE')
        return image

    @classmethod
    def rebuild_server(cls, server_id, **kwargs):
        # Destroy an existing server and creates a new one
        if server_id:
            try:
                cls.servers_client.delete_server(server_id)
                cls.servers_client.wait_for_server_termination(server_id)
            except Exception:
                LOG.exception('Failed to delete server %s' % server_id)
        server = cls.create_test_server(wait_until='ACTIVE', **kwargs)
        cls.password = server['adminPass']
        return server['id']

    @classmethod
    def delete_volume(cls, volume_id):
        """Deletes the given volume and waits for it to be gone."""
        cls._delete_volume(cls.volumes_extensions_client, volume_id)


class BaseV2ComputeTest(BaseComputeTest):
    _api_version = 2


class BaseComputeAdminTest(BaseComputeTest):
    """Base test case class for Compute Admin API tests."""

    @classmethod
    def skip_checks(cls):
        if not credentials.is_admin_available():
            msg = ("Missing Identity Admin API credentials in configuration.")
            raise cls.skipException(msg)
        super(BaseComputeAdminTest, cls).skip_checks()

    @classmethod
    def setup_credentials(cls):
        super(BaseComputeAdminTest, cls).setup_credentials()
        creds = cls.isolated_creds.get_admin_creds()
        cls.os_adm = clients.Manager(credentials=creds)

    @classmethod
    def setup_clients(cls):
        super(BaseComputeAdminTest, cls).setup_clients()
        cls.availability_zone_admin_client = (
            cls.os_adm.availability_zone_client)


class BaseV2ComputeAdminTest(BaseComputeAdminTest):
    """Base test case class for Compute Admin V2 API tests."""
    _api_version = 2<|MERGE_RESOLUTION|>--- conflicted
+++ resolved
@@ -24,7 +24,6 @@
 from tempest.openstack.common import excutils
 from tempest.openstack.common import log as logging
 import tempest.test
-import random
 
 CONF = config.CONF
 
@@ -56,9 +55,6 @@
         # the case of preprovisioned users we won't know if we can get
         # two distinct users until we go and lock them
         cls.multi_user = cls.check_multi_user()
-<<<<<<< HEAD
-        cls.allow_tenant_isolation = CONF.auth.allow_tenant_isolation
-=======
 
     @classmethod
     def setup_clients(cls):
@@ -95,7 +91,6 @@
     @classmethod
     def resource_setup(cls):
         super(BaseComputeTest, cls).resource_setup()
->>>>>>> 0fd81db6
         cls.build_interval = CONF.compute.build_interval
         cls.build_timeout = CONF.compute.build_timeout
         cls.ssh_user = CONF.compute.ssh_user
@@ -109,8 +104,6 @@
         cls.images = []
         cls.security_groups = []
         cls.server_groups = []
-        cls.network_client = cls.os.network_client
-        cls.fixed_network_name = CONF.compute.fixed_network_name
 
     @classmethod
     def resource_cleanup(cls):
@@ -217,32 +210,7 @@
             name = kwargs.pop('name')
         flavor = kwargs.get('flavor', cls.flavor_ref)
         image_id = kwargs.get('image_id', cls.image_ref)
-<<<<<<< HEAD
-        if 'networks' not in kwargs and cls.fixed_network_name and cls.allow_tenant_isolation == False:
-            response = cls.network_client.list_networks()
-            networks = response['networks']
-            # If several networks found, set the NetID on which to connect the
-            # server to avoid the following error "Multiple possible netwo
-            # found, use a Network ID to be more specific."
-            # See Tempest #1297660
-            if len(networks) > 1:
-                 for network in networks:
-                   if network['name'] == cls.fixed_network_name:
-                      kwargs['networks'] = [{'uuid': str(network['id'])}]
-                      break
-                 if 'networks' not in kwargs: 
-                    # Randomly choose a network from the available networks
-                     net = random.choice(networks)
-                     kwargs['networks'] = [{'uuid': str(net['id'])}]
-                     msg = ("The network on which the NIC of the server must "
-                           "be connected can not be found :  "
-                           "fixed_network_name=%s. Starting instance with "
-                           "random network.") % cls.fixed_network_name
-                     LOG.info(msg)
-                                                     
-=======
-
->>>>>>> 0fd81db6
+
         body = cls.servers_client.create_server(
             name, image_id, flavor, **kwargs)
 
