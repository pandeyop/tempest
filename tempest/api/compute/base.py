--- conflicted
+++ resolved
@@ -213,38 +213,8 @@
         flavor = kwargs.get('flavor', cls.flavor_ref)
         image_id = kwargs.get('image_id', cls.image_ref)
 
-<<<<<<< HEAD
-        if 'networks' not in kwargs and CONF.compute.fixed_network_name \
-            and CONF.auth.allow_tenant_isolation == False:
-            response = cls.os.network_client.list_networks()
-            networks = response['networks']
-            # If several networks found, set the NetID on which to connect the
-            # server to avoid the following error "Multiple possible netwo
-            # found, use a Network ID to be more specific."
-            # See Tempest #1297660
-            if len(networks) > 1:
-                 for network in networks:
-                   if network['name'] == CONF.compute.fixed_network_name:
-                      kwargs['networks'] = [{'uuid': str(network['id'])}]
-                      break
-                 if 'networks' not in kwargs:
-                    # Randomly choose a network from the available networks
-                     net = random.choice(networks)
-                     kwargs['networks'] = [{'uuid': str(net['id'])}]
-                     msg = ("The network on which the NIC of the server must "
-                           "be connected can not be found :  "
-                           "fixed_network_name=%s. Starting instance with "
-                           "random network.") % CONF.compute.fixed_network_name
-                     LOG.info(msg)
-
-
-
-
-
-=======
         kwargs = fixed_network.set_networks_kwarg(
             cls.get_tenant_network(), kwargs) or {}
->>>>>>> e3cb8ab7
         body = cls.servers_client.create_server(
             name, image_id, flavor, **kwargs)
 
