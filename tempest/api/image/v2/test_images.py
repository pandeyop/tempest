--- conflicted
+++ resolved
@@ -158,11 +158,7 @@
                                 disk_format=disk_format,
                                 visibility='private')
         image_id = body['id']
-<<<<<<< HEAD
        # cls.client.store_image(image_id, data=image_file)
-=======
-        cls.client.store_image_file(image_id, data=image_file)
->>>>>>> ffbe59eb
 
         return image_id
 
