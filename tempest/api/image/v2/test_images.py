--- conflicted
+++ resolved
@@ -17,12 +17,9 @@
 import random
 
 from six import moves
-<<<<<<< HEAD
-from tempest_lib.common.utils import data_utils
+
 from tempest_lib import decorators
-=======
-
->>>>>>> 43cf6293
+
 from tempest.api.image import base
 from tempest.common.utils import data_utils
 from tempest import test
