--- conflicted
+++ resolved
@@ -46,11 +46,7 @@
         header_value = resp.get('x-versions-location', 'Missing Header')
         self.assertEqual(header_value, versioned)
 
-<<<<<<< HEAD
-    @decorators.skip_because(bug="1417504")
     @test.attr(type='smoke')
-=======
->>>>>>> 608cbe35
     @test.idempotent_id('a151e158-dcbf-4a1f-a1e7-46cd65895a6f')
     @testtools.skipIf(
         not CONF.object_storage_feature_enabled.object_versioning,
