--- conflicted
+++ resolved
@@ -108,11 +108,8 @@
         content_type = 'multipart/form-data; boundary=%s' % boundary
         return body, content_type
 
-<<<<<<< HEAD
     @decorators.skip_because(bug="1417485")
-=======
     @test.idempotent_id('80fac02b-6e54-4f7b-be0d-a965b5cbef76')
->>>>>>> df5c7444
     @test.requires_ext(extension='formpost', service='object')
     @test.attr(type='gate')
     def test_post_object_using_form(self):
