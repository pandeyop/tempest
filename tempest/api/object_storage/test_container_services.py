# Copyright 2012 OpenStack Foundation
# All Rights Reserved.
#
#    Licensed under the Apache License, Version 2.0 (the "License"); you may
#    not use this file except in compliance with the License. You may obtain
#    a copy of the License at
#
#         http://www.apache.org/licenses/LICENSE-2.0
#
#    Unless required by applicable law or agreed to in writing, software
#    distributed under the License is distributed on an "AS IS" BASIS, WITHOUT
#    WARRANTIES OR CONDITIONS OF ANY KIND, either express or implied. See the
#    License for the specific language governing permissions and limitations
#    under the License.

from tempest_lib.common.utils import data_utils

from tempest.api.object_storage import base
from tempest import test
from tempest_lib import decorators


class ContainerTest(base.BaseObjectTest):
    def setUp(self):
        super(ContainerTest, self).setUp()
        self.containers = []

    def tearDown(self):
        self.delete_containers(self.containers)
        super(ContainerTest, self).tearDown()

    def _create_container(self):
        # setup container
        container_name = data_utils.rand_name(name='TestContainer')
        self.container_client.create_container(container_name)
        self.containers.append(container_name)

        return container_name

    def _create_object(self, container_name, object_name=None):
        # setup object
        if object_name is None:
            object_name = data_utils.rand_name(name='TestObject')
        data = data_utils.arbitrary_string()
        self.object_client.create_object(container_name,
                                         object_name,
                                         data)

        return object_name

    @test.attr(type='smoke')
    @test.idempotent_id('92139d73-7819-4db1-85f8-3f2f22a8d91f')
    def test_create_container(self):
        container_name = data_utils.rand_name(name='TestContainer')
        resp, body = self.container_client.create_container(container_name)
        self.containers.append(container_name)
        self.assertHeaders(resp, 'Container', 'PUT')

    @test.idempotent_id('49f866ed-d6af-4395-93e7-4187eb56d322')
    def test_create_container_overwrite(self):
        # overwrite container with the same name
        container_name = data_utils.rand_name(name='TestContainer')
        self.container_client.create_container(container_name)
        self.containers.append(container_name)

        resp, _ = self.container_client.create_container(container_name)
        self.assertHeaders(resp, 'Container', 'PUT')

    @test.idempotent_id('c2ac4d59-d0f5-40d5-ba19-0635056d48cd')
    def test_create_container_with_metadata_key(self):
        # create container with the blank value of metadata
        container_name = data_utils.rand_name(name='TestContainer')
        metadata = {'test-container-meta': ''}
        resp, _ = self.container_client.create_container(
            container_name,
            metadata=metadata)
        self.containers.append(container_name)
        self.assertHeaders(resp, 'Container', 'PUT')

        resp, _ = self.container_client.list_container_metadata(
            container_name)
        # if the value of metadata is blank, metadata is not registered
        # in the server
        self.assertNotIn('x-container-meta-test-container-meta', resp)

<<<<<<< HEAD
    @decorators.skip_because(bug="1417490")
    @test.attr(type='smoke')
=======
>>>>>>> 608cbe35
    @test.idempotent_id('e1e8df32-7b22-44e1-aa08-ccfd8d446b58')
    def test_create_container_with_metadata_value(self):
        # create container with metadata value
        container_name = data_utils.rand_name(name='TestContainer')

        metadata = {'test-container-meta': 'Meta1'}
        resp, _ = self.container_client.create_container(
            container_name,
            metadata=metadata)
        self.containers.append(container_name)
        self.assertHeaders(resp, 'Container', 'PUT')

        resp, _ = self.container_client.list_container_metadata(
            container_name)
        self.assertIn('x-container-meta-test-container-meta', resp)
        self.assertEqual(resp['x-container-meta-test-container-meta'],
                         metadata['test-container-meta'])

    @test.idempotent_id('24d16451-1c0c-4e4f-b59c-9840a3aba40e')
    def test_create_container_with_remove_metadata_key(self):
        # create container with the blank value of remove metadata
        container_name = data_utils.rand_name(name='TestContainer')
        metadata_1 = {'test-container-meta': 'Meta1'}
        self.container_client.create_container(
            container_name,
            metadata=metadata_1)
        self.containers.append(container_name)

        metadata_2 = {'test-container-meta': ''}
        resp, _ = self.container_client.create_container(
            container_name,
            remove_metadata=metadata_2)
        self.assertHeaders(resp, 'Container', 'PUT')

        resp, _ = self.container_client.list_container_metadata(
            container_name)
        self.assertNotIn('x-container-meta-test-container-meta', resp)

    @test.idempotent_id('8a21ebad-a5c7-4e29-b428-384edc8cd156')
    def test_create_container_with_remove_metadata_value(self):
        # create container with remove metadata
        container_name = data_utils.rand_name(name='TestContainer')
        metadata = {'test-container-meta': 'Meta1'}
        self.container_client.create_container(container_name,
                                               metadata=metadata)
        self.containers.append(container_name)

        resp, _ = self.container_client.create_container(
            container_name,
            remove_metadata=metadata)
        self.assertHeaders(resp, 'Container', 'PUT')

        resp, _ = self.container_client.list_container_metadata(
            container_name)
        self.assertNotIn('x-container-meta-test-container-meta', resp)

    @test.idempotent_id('95d3a249-b702-4082-a2c4-14bb860cf06a')
    def test_delete_container(self):
        # create a container
        container_name = self._create_container()
        # delete container, success asserted within
        resp, _ = self.container_client.delete_container(container_name)
        self.assertHeaders(resp, 'Container', 'DELETE')
        self.containers.remove(container_name)

    @test.attr(type='smoke')
    @test.idempotent_id('312ff6bd-5290-497f-bda1-7c5fec6697ab')
    def test_list_container_contents(self):
        # get container contents list
        container_name = self._create_container()
        object_name = self._create_object(container_name)

        resp, object_list = self.container_client.list_container_contents(
            container_name)
        self.assertHeaders(resp, 'Container', 'GET')
        self.assertEqual(object_name, object_list.strip('\n'))

    @test.idempotent_id('4646ac2d-9bfb-4c7d-a3c5-0f527402b3df')
    def test_list_container_contents_with_no_object(self):
        # get empty container contents list
        container_name = self._create_container()

        resp, object_list = self.container_client.list_container_contents(
            container_name)
        self.assertHeaders(resp, 'Container', 'GET')
        self.assertEqual('', object_list.strip('\n'))

    @test.idempotent_id('fe323a32-57b9-4704-a996-2e68f83b09bc')
    def test_list_container_contents_with_delimiter(self):
        # get container contents list using delimiter param
        container_name = self._create_container()
        object_name = data_utils.rand_name(name='TestObject/')
        self._create_object(container_name, object_name)

        params = {'delimiter': '/'}
        resp, object_list = self.container_client.list_container_contents(
            container_name,
            params=params)
        self.assertHeaders(resp, 'Container', 'GET')
        self.assertEqual(object_name.split('/')[0], object_list.strip('/\n'))

    @test.idempotent_id('55b4fa5c-e12e-4ca9-8fcf-a79afe118522')
    def test_list_container_contents_with_end_marker(self):
        # get container contents list using end_marker param
        container_name = self._create_container()
        object_name = self._create_object(container_name)

        params = {'end_marker': 'ZzzzObject1234567890'}
        resp, object_list = self.container_client.list_container_contents(
            container_name,
            params=params)
        self.assertHeaders(resp, 'Container', 'GET')
        self.assertEqual(object_name, object_list.strip('\n'))

    @test.idempotent_id('196f5034-6ab0-4032-9da9-a937bbb9fba9')
    def test_list_container_contents_with_format_json(self):
        # get container contents list using format_json param
        container_name = self._create_container()
        self._create_object(container_name)

        params = {'format': 'json'}
        resp, object_list = self.container_client.list_container_contents(
            container_name,
            params=params)
        self.assertHeaders(resp, 'Container', 'GET')

        self.assertIsNotNone(object_list)
        self.assertTrue([c['name'] for c in object_list])
        self.assertTrue([c['hash'] for c in object_list])
        self.assertTrue([c['bytes'] for c in object_list])
        self.assertTrue([c['content_type'] for c in object_list])
        self.assertTrue([c['last_modified'] for c in object_list])

    @test.idempotent_id('655a53ca-4d15-408c-a377-f4c6dbd0a1fa')
    def test_list_container_contents_with_format_xml(self):
        # get container contents list using format_xml param
        container_name = self._create_container()
        self._create_object(container_name)

        params = {'format': 'xml'}
        resp, object_list = self.container_client.list_container_contents(
            container_name,
            params=params)
        self.assertHeaders(resp, 'Container', 'GET')

        self.assertIsNotNone(object_list)
        self.assertEqual(object_list.tag, 'container')
        self.assertTrue('name' in object_list.keys())
        self.assertEqual(object_list.find(".//object").tag, 'object')
        self.assertEqual(object_list.find(".//name").tag, 'name')
        self.assertEqual(object_list.find(".//hash").tag, 'hash')
        self.assertEqual(object_list.find(".//bytes").tag, 'bytes')
        self.assertEqual(object_list.find(".//content_type").tag,
                         'content_type')
        self.assertEqual(object_list.find(".//last_modified").tag,
                         'last_modified')

    @test.idempotent_id('297ec38b-2b61-4ff4-bcd1-7fa055e97b61')
    def test_list_container_contents_with_limit(self):
        # get container contents list using limit param
        container_name = self._create_container()
        object_name = self._create_object(container_name)

        params = {'limit': data_utils.rand_int_id(1, 10000)}
        resp, object_list = self.container_client.list_container_contents(
            container_name,
            params=params)
        self.assertHeaders(resp, 'Container', 'GET')
        self.assertEqual(object_name, object_list.strip('\n'))

    @test.idempotent_id('c31ddc63-2a58-4f6b-b25c-94d2937e6867')
    def test_list_container_contents_with_marker(self):
        # get container contents list using marker param
        container_name = self._create_container()
        object_name = self._create_object(container_name)

        params = {'marker': 'AaaaObject1234567890'}
        resp, object_list = self.container_client.list_container_contents(
            container_name,
            params=params)
        self.assertHeaders(resp, 'Container', 'GET')
        self.assertEqual(object_name, object_list.strip('\n'))

    @test.idempotent_id('58ca6cc9-6af0-408d-aaec-2a6a7b2f0df9')
    def test_list_container_contents_with_path(self):
        # get container contents list using path param
        container_name = self._create_container()
        object_name = data_utils.rand_name(name='Swift/TestObject')
        self._create_object(container_name, object_name)

        params = {'path': 'Swift'}
        resp, object_list = self.container_client.list_container_contents(
            container_name,
            params=params)
        self.assertHeaders(resp, 'Container', 'GET')
        self.assertEqual(object_name, object_list.strip('\n'))

    @test.idempotent_id('77e742c7-caf2-4ec9-8aa4-f7d509a3344c')
    def test_list_container_contents_with_prefix(self):
        # get container contents list using prefix param
        container_name = self._create_container()
        object_name = self._create_object(container_name)

        prefix_key = object_name[0:8]
        params = {'prefix': prefix_key}
        resp, object_list = self.container_client.list_container_contents(
            container_name,
            params=params)
        self.assertHeaders(resp, 'Container', 'GET')
        self.assertEqual(object_name, object_list.strip('\n'))

    @decorators.skip_because(bug="1417490")
    @test.attr(type='smoke')
    @test.idempotent_id('96e68f0e-19ec-4aa2-86f3-adc6a45e14dd')
    def test_list_container_metadata(self):
        # List container metadata
        container_name = self._create_container()

        metadata = {'name': 'Pictures'}
        self.container_client.update_container_metadata(
            container_name,
            metadata=metadata)

        resp, _ = self.container_client.list_container_metadata(
            container_name)
        self.assertHeaders(resp, 'Container', 'HEAD')
        self.assertIn('x-container-meta-name', resp)
        self.assertEqual(resp['x-container-meta-name'], metadata['name'])

    @test.idempotent_id('a2faf936-6b13-4f8d-92a2-c2278355821e')
    def test_list_no_container_metadata(self):
        # HEAD container without metadata
        container_name = self._create_container()

        resp, _ = self.container_client.list_container_metadata(
            container_name)
        self.assertHeaders(resp, 'Container', 'HEAD')
        self.assertNotIn('x-container-meta-', str(resp))

<<<<<<< HEAD
    @decorators.skip_because(bug="1417490")
    @test.attr(type='smoke')
=======
>>>>>>> 608cbe35
    @test.idempotent_id('cf19bc0b-7e16-4a5a-aaed-cb0c2fe8deef')
    def test_update_container_metadata_with_create_and_delete_matadata(self):
        # Send one request of adding and deleting metadata
        container_name = data_utils.rand_name(name='TestContainer')
        metadata_1 = {'test-container-meta1': 'Meta1'}
        self.container_client.create_container(container_name,
                                               metadata=metadata_1)
        self.containers.append(container_name)

        metadata_2 = {'test-container-meta2': 'Meta2'}
        resp, _ = self.container_client.update_container_metadata(
            container_name,
            metadata=metadata_2,
            remove_metadata=metadata_1)
        self.assertHeaders(resp, 'Container', 'POST')

        resp, _ = self.container_client.list_container_metadata(
            container_name)
        self.assertNotIn('x-container-meta-test-container-meta1', resp)
        self.assertIn('x-container-meta-test-container-meta2', resp)
        self.assertEqual(resp['x-container-meta-test-container-meta2'],
                         metadata_2['test-container-meta2'])

<<<<<<< HEAD
    @decorators.skip_because(bug="1417490")
    @test.attr(type='smoke')
=======
>>>>>>> 608cbe35
    @test.idempotent_id('2ae5f295-4bf1-4e04-bfad-21e54b62cec5')
    def test_update_container_metadata_with_create_metadata(self):
        # update container metadata using add metadata
        container_name = self._create_container()

        metadata = {'test-container-meta1': 'Meta1'}
        resp, _ = self.container_client.update_container_metadata(
            container_name,
            metadata=metadata)
        self.assertHeaders(resp, 'Container', 'POST')

        resp, _ = self.container_client.list_container_metadata(
            container_name)
        self.assertIn('x-container-meta-test-container-meta1', resp)
        self.assertEqual(resp['x-container-meta-test-container-meta1'],
                         metadata['test-container-meta1'])

<<<<<<< HEAD
    @decorators.skip_because(bug="1417490")
    @test.attr(type='smoke')
=======
>>>>>>> 608cbe35
    @test.idempotent_id('3a5ce7d4-6e4b-47d0-9d87-7cd42c325094')
    def test_update_container_metadata_with_delete_metadata(self):
        # update container metadata using delete metadata
        container_name = data_utils.rand_name(name='TestContainer')
        metadata = {'test-container-meta1': 'Meta1'}
        self.container_client.create_container(container_name,
                                               metadata=metadata)
        self.containers.append(container_name)

        resp, _ = self.container_client.delete_container_metadata(
            container_name,
            metadata=metadata)
        self.assertHeaders(resp, 'Container', 'POST')

        resp, _ = self.container_client.list_container_metadata(
            container_name)
        self.assertNotIn('x-container-meta-test-container-meta1', resp)

<<<<<<< HEAD
    @decorators.skip_because(bug="1417490")
    @test.attr(type='smoke')
=======
>>>>>>> 608cbe35
    @test.idempotent_id('31f40a5f-6a52-4314-8794-cd89baed3040')
    def test_update_container_metadata_with_create_matadata_key(self):
        # update container metadata with a blenk value of metadata
        container_name = self._create_container()

        metadata = {'test-container-meta1': ''}
        resp, _ = self.container_client.update_container_metadata(
            container_name,
            metadata=metadata)
        self.assertHeaders(resp, 'Container', 'POST')

        resp, _ = self.container_client.list_container_metadata(
            container_name)
        self.assertNotIn('x-container-meta-test-container-meta1', resp)

<<<<<<< HEAD
    @decorators.skip_because(bug="1417490")
    @test.attr(type='smoke')
=======
>>>>>>> 608cbe35
    @test.idempotent_id('a2e36378-6f1f-43f4-840a-ffd9cfd61914')
    def test_update_container_metadata_with_delete_metadata_key(self):
        # update container metadata with a blank value of matadata
        container_name = data_utils.rand_name(name='TestContainer')
        metadata = {'test-container-meta1': 'Meta1'}
        self.container_client.create_container(container_name,
                                               metadata=metadata)
        self.containers.append(container_name)

        metadata = {'test-container-meta1': ''}
        resp, _ = self.container_client.delete_container_metadata(
            container_name,
            metadata=metadata)
        self.assertHeaders(resp, 'Container', 'POST')

        resp, _ = self.container_client.list_container_metadata(container_name)
        self.assertNotIn('x-container-meta-test-container-meta1', resp)<|MERGE_RESOLUTION|>--- conflicted
+++ resolved
@@ -83,11 +83,8 @@
         # in the server
         self.assertNotIn('x-container-meta-test-container-meta', resp)
 
-<<<<<<< HEAD
-    @decorators.skip_because(bug="1417490")
-    @test.attr(type='smoke')
-=======
->>>>>>> 608cbe35
+    @decorators.skip_because(bug="1417490")
+    @test.attr(type='smoke')
     @test.idempotent_id('e1e8df32-7b22-44e1-aa08-ccfd8d446b58')
     def test_create_container_with_metadata_value(self):
         # create container with metadata value
@@ -327,11 +324,8 @@
         self.assertHeaders(resp, 'Container', 'HEAD')
         self.assertNotIn('x-container-meta-', str(resp))
 
-<<<<<<< HEAD
-    @decorators.skip_because(bug="1417490")
-    @test.attr(type='smoke')
-=======
->>>>>>> 608cbe35
+    @decorators.skip_because(bug="1417490")
+    @test.attr(type='smoke')
     @test.idempotent_id('cf19bc0b-7e16-4a5a-aaed-cb0c2fe8deef')
     def test_update_container_metadata_with_create_and_delete_matadata(self):
         # Send one request of adding and deleting metadata
@@ -355,11 +349,8 @@
         self.assertEqual(resp['x-container-meta-test-container-meta2'],
                          metadata_2['test-container-meta2'])
 
-<<<<<<< HEAD
-    @decorators.skip_because(bug="1417490")
-    @test.attr(type='smoke')
-=======
->>>>>>> 608cbe35
+    @decorators.skip_because(bug="1417490")
+    @test.attr(type='smoke')
     @test.idempotent_id('2ae5f295-4bf1-4e04-bfad-21e54b62cec5')
     def test_update_container_metadata_with_create_metadata(self):
         # update container metadata using add metadata
@@ -377,11 +368,8 @@
         self.assertEqual(resp['x-container-meta-test-container-meta1'],
                          metadata['test-container-meta1'])
 
-<<<<<<< HEAD
-    @decorators.skip_because(bug="1417490")
-    @test.attr(type='smoke')
-=======
->>>>>>> 608cbe35
+    @decorators.skip_because(bug="1417490")
+    @test.attr(type='smoke')
     @test.idempotent_id('3a5ce7d4-6e4b-47d0-9d87-7cd42c325094')
     def test_update_container_metadata_with_delete_metadata(self):
         # update container metadata using delete metadata
@@ -400,11 +388,8 @@
             container_name)
         self.assertNotIn('x-container-meta-test-container-meta1', resp)
 
-<<<<<<< HEAD
-    @decorators.skip_because(bug="1417490")
-    @test.attr(type='smoke')
-=======
->>>>>>> 608cbe35
+    @decorators.skip_because(bug="1417490")
+    @test.attr(type='smoke')
     @test.idempotent_id('31f40a5f-6a52-4314-8794-cd89baed3040')
     def test_update_container_metadata_with_create_matadata_key(self):
         # update container metadata with a blenk value of metadata
@@ -420,11 +405,8 @@
             container_name)
         self.assertNotIn('x-container-meta-test-container-meta1', resp)
 
-<<<<<<< HEAD
-    @decorators.skip_because(bug="1417490")
-    @test.attr(type='smoke')
-=======
->>>>>>> 608cbe35
+    @decorators.skip_because(bug="1417490")
+    @test.attr(type='smoke')
     @test.idempotent_id('a2e36378-6f1f-43f4-840a-ffd9cfd61914')
     def test_update_container_metadata_with_delete_metadata_key(self):
         # update container metadata with a blank value of matadata
