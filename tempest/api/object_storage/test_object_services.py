# Copyright 2012 OpenStack Foundation
# All Rights Reserved.
#
#    Licensed under the Apache License, Version 2.0 (the "License"); you may
#    not use this file except in compliance with the License. You may obtain
#    a copy of the License at
#
#         http://www.apache.org/licenses/LICENSE-2.0
#
#    Unless required by applicable law or agreed to in writing, software
#    distributed under the License is distributed on an "AS IS" BASIS, WITHOUT
#    WARRANTIES OR CONDITIONS OF ANY KIND, either express or implied. See the
#    License for the specific language governing permissions and limitations
#    under the License.

import hashlib
import random
import re
import time
import zlib

import six
from six import moves
from tempest_lib.common.utils import data_utils

from tempest.api.object_storage import base
from tempest.common import custom_matchers
from tempest import config
from tempest import test
from tempest_lib import decorators

CONF = config.CONF


class ObjectTest(base.BaseObjectTest):

    @classmethod
    def resource_setup(cls):
        super(ObjectTest, cls).resource_setup()
        cls.container_name = data_utils.rand_name(name='TestContainer')
        cls.container_client.create_container(cls.container_name)
        cls.containers = [cls.container_name]

    @classmethod
    def resource_cleanup(cls):
        cls.delete_containers(cls.containers)
        super(ObjectTest, cls).resource_cleanup()

    def _create_object(self, metadata=None):
        # setup object
        object_name = data_utils.rand_name(name='TestObject')
        data = data_utils.arbitrary_string()
        self.object_client.create_object(self.container_name,
                                         object_name, data, metadata=metadata)

        return object_name, data

    def _upload_segments(self):
        # create object
        object_name = data_utils.rand_name(name='LObject')
        data = data_utils.arbitrary_string()
        segments = 10
        data_segments = [data + str(i) for i in six.moves.xrange(segments)]
        # uploading segments
        for i in six.moves.xrange(segments):
            resp, _ = self.object_client.create_object_segments(
                self.container_name, object_name, i, data_segments[i])

        return object_name, data_segments

    def _copy_object_2d(self, src_object_name, metadata=None):
        dst_object_name = data_utils.rand_name(name='TestObject')
        resp, _ = self.object_client.copy_object_2d_way(self.container_name,
                                                        src_object_name,
                                                        dst_object_name,
                                                        metadata=metadata)
        return dst_object_name, resp

    def _check_copied_obj(self, dst_object_name, src_body,
                          in_meta=None, not_in_meta=None):
        resp, dest_body = self.object_client.get_object(self.container_name,
                                                        dst_object_name)

        self.assertEqual(src_body, dest_body)
        if in_meta:
            for meta_key in in_meta:
                self.assertIn('x-object-meta-' + meta_key, resp)
        if not_in_meta:
            for meta_key in not_in_meta:
                self.assertNotIn('x-object-meta-' + meta_key, resp)

    @test.attr(type='smoke')
    @test.idempotent_id('5b4ce26f-3545-46c9-a2ba-5754358a4c62')
    def test_create_object(self):
        # create object
        object_name = data_utils.rand_name(name='TestObject')
        data = data_utils.arbitrary_string()
        resp, _ = self.object_client.create_object(self.container_name,
                                                   object_name, data)
        # create another object
        object_name = data_utils.rand_name(name='TestObject')
        data = data_utils.arbitrary_string()
        resp, _ = self.object_client.create_object(self.container_name,
                                                   object_name, data)
        self.assertHeaders(resp, 'Object', 'PUT')

        # check uploaded content
        _, body = self.object_client.get_object(self.container_name,
                                                object_name)
        self.assertEqual(data, body)

    @test.idempotent_id('5daebb1d-f0d5-4dc9-b541-69672eff00b0')
    def test_create_object_with_content_disposition(self):
        # create object with content_disposition
        object_name = data_utils.rand_name(name='TestObject')
        data = data_utils.arbitrary_string()
        metadata = {}
        metadata['content-disposition'] = 'inline'
        resp, _ = self.object_client.create_object(
            self.container_name,
            object_name,
            data,
            metadata=metadata)
        self.assertHeaders(resp, 'Object', 'PUT')

        resp, body = self.object_client.get_object(
            self.container_name,
            object_name,
            metadata=None)
        self.assertIn('content-disposition', resp)
        self.assertEqual(resp['content-disposition'], 'inline')
        self.assertEqual(body, data)

    @test.idempotent_id('605f8317-f945-4bee-ae91-013f1da8f0a0')
    def test_create_object_with_content_encoding(self):
        # create object with content_encoding
        object_name = data_utils.rand_name(name='TestObject')

        # put compressed string
        data_before = 'x' * 2000
        data = zlib.compress(data_before)
        metadata = {}
        metadata['content-encoding'] = 'deflate'

        resp, _ = self.object_client.create_object(
            self.container_name,
            object_name,
            data,
            metadata=metadata)
        self.assertHeaders(resp, 'Object', 'PUT')

        # download compressed object
        metadata = {}
        metadata['accept-encoding'] = 'deflate'
        resp, body = self.object_client.get_object(
            self.container_name,
            object_name,
            metadata=metadata)
        self.assertEqual(body, data_before)

    @test.idempotent_id('73820093-0503-40b1-a478-edf0e69c7d1f')
    def test_create_object_with_etag(self):
        # create object with etag
        object_name = data_utils.rand_name(name='TestObject')
        data = data_utils.arbitrary_string()
        md5 = hashlib.md5(data).hexdigest()
        metadata = {'Etag': md5}
        resp, _ = self.object_client.create_object(
            self.container_name,
            object_name,
            data,
            metadata=metadata)
        self.assertHeaders(resp, 'Object', 'PUT')

        # check uploaded content
        _, body = self.object_client.get_object(self.container_name,
                                                object_name)
        self.assertEqual(data, body)

    @test.idempotent_id('84dafe57-9666-4f6d-84c8-0814d37923b8')
    def test_create_object_with_expect_continue(self):
        # create object with expect_continue
        object_name = data_utils.rand_name(name='TestObject')
        data = data_utils.arbitrary_string()
        metadata = {'Expect': '100-continue'}
        resp = self.object_client.create_object_continue(
            self.container_name,
            object_name,
            data,
            metadata=metadata)

        self.assertIn('status', resp)
        self.assertEqual(resp['status'], '100')

        self.object_client.create_object_continue(
            self.container_name,
            object_name,
            data,
            metadata=None)

        # check uploaded content
        _, body = self.object_client.get_object(self.container_name,
                                                object_name)
        self.assertEqual(data, body)

<<<<<<< HEAD
    @decorators.skip_because(bug="1417492")
    @test.attr(type='gate')
=======
>>>>>>> 608cbe35
    @test.idempotent_id('4f84422a-e2f2-4403-b601-726a4220b54e')
    def test_create_object_with_transfer_encoding(self):
        # create object with transfer_encoding
        object_name = data_utils.rand_name(name='TestObject')
        data = data_utils.arbitrary_string(1024)
        status, _, resp_headers = self.object_client.put_object_with_chunk(
            container=self.container_name,
            name=object_name,
            contents=moves.cStringIO(data),
            chunk_size=512)
        self.assertHeaders(resp_headers, 'Object', 'PUT')

        # check uploaded content
        _, body = self.object_client.get_object(self.container_name,
                                                object_name)
        self.assertEqual(data, body)

    @test.idempotent_id('0f3d62a6-47e3-4554-b0e5-1a5dc372d501')
    def test_create_object_with_x_fresh_metadata(self):
        # create object with x_fresh_metadata
        object_name_base = data_utils.rand_name(name='TestObject')
        data = data_utils.arbitrary_string()
        metadata_1 = {'X-Object-Meta-test-meta': 'Meta'}
        self.object_client.create_object(self.container_name,
                                         object_name_base,
                                         data,
                                         metadata=metadata_1)
        object_name = data_utils.rand_name(name='TestObject')
        metadata_2 = {'X-Copy-From': '%s/%s' % (self.container_name,
                                                object_name_base),
                      'X-Fresh-Metadata': 'true'}
        resp, _ = self.object_client.create_object(
            self.container_name,
            object_name,
            '',
            metadata=metadata_2)
        self.assertHeaders(resp, 'Object', 'PUT')

        resp, body = self.object_client.get_object(self.container_name,
                                                   object_name)
        #Bug = 1417489
        #self.assertNotIn('x-object-meta-test-meta', resp)
        self.assertEqual(data, body)

    @test.idempotent_id('1c7ed3e4-2099-406b-b843-5301d4811baf')
    def test_create_object_with_x_object_meta(self):
        # create object with object_meta
        object_name = data_utils.rand_name(name='TestObject')
        data = data_utils.arbitrary_string()
        metadata = {'X-Object-Meta-test-meta': 'Meta'}
        resp, _ = self.object_client.create_object(
            self.container_name,
            object_name,
            data,
            metadata=metadata)
        self.assertHeaders(resp, 'Object', 'PUT')

        resp, body = self.object_client.get_object(self.container_name,
                                                   object_name)
        self.assertIn('x-object-meta-test-meta', resp)
        self.assertEqual(resp['x-object-meta-test-meta'], 'Meta')
        self.assertEqual(data, body)

    @test.idempotent_id('e4183917-33db-4153-85cc-4dacbb938865')
    def test_create_object_with_x_object_metakey(self):
        # create object with the blank value of metadata
        object_name = data_utils.rand_name(name='TestObject')
        data = data_utils.arbitrary_string()
        metadata = {'X-Object-Meta-test-meta': ''}
        resp, _ = self.object_client.create_object(
            self.container_name,
            object_name,
            data,
            metadata=metadata)
        self.assertHeaders(resp, 'Object', 'PUT')

        resp, body = self.object_client.get_object(self.container_name,
                                                   object_name)
        self.assertIn('x-object-meta-test-meta', resp)
        self.assertEqual(resp['x-object-meta-test-meta'], '')
        self.assertEqual(data, body)

    @test.idempotent_id('ce798afc-b278-45de-a5ce-2ea124b98b99')
    def test_create_object_with_x_remove_object_meta(self):
        # create object with x_remove_object_meta
        object_name = data_utils.rand_name(name='TestObject')
        data = data_utils.arbitrary_string()
        metadata_add = {'X-Object-Meta-test-meta': 'Meta'}
        self.object_client.create_object(self.container_name,
                                         object_name,
                                         data,
                                         metadata=metadata_add)
        metadata_remove = {'X-Remove-Object-Meta-test-meta': 'Meta'}
        resp, _ = self.object_client.create_object(
            self.container_name,
            object_name,
            data,
            metadata=metadata_remove)
        self.assertHeaders(resp, 'Object', 'PUT')

        resp, body = self.object_client.get_object(self.container_name,
                                                   object_name)
        self.assertNotIn('x-object-meta-test-meta', resp)
        self.assertEqual(data, body)

    @test.idempotent_id('ad21e342-7916-4f9e-ab62-a1f885f2aaf9')
    def test_create_object_with_x_remove_object_metakey(self):
        # create object with the blank value of remove metadata
        object_name = data_utils.rand_name(name='TestObject')
        data = data_utils.arbitrary_string()
        metadata_add = {'X-Object-Meta-test-meta': 'Meta'}
        self.object_client.create_object(self.container_name,
                                         object_name,
                                         data,
                                         metadata=metadata_add)
        metadata_remove = {'X-Remove-Object-Meta-test-meta': ''}
        resp, _ = self.object_client.create_object(
            self.container_name,
            object_name,
            data,
            metadata=metadata_remove)
        self.assertHeaders(resp, 'Object', 'PUT')

        resp, body = self.object_client.get_object(self.container_name,
                                                   object_name)
        self.assertNotIn('x-object-meta-test-meta', resp)
        self.assertEqual(data, body)

    @test.idempotent_id('17738d45-03bd-4d45-9e0b-7b2f58f98687')
    def test_delete_object(self):
        # create object
        object_name = data_utils.rand_name(name='TestObject')
        data = data_utils.arbitrary_string()
        resp, _ = self.object_client.create_object(self.container_name,
                                                   object_name, data)
        # delete object
        resp, _ = self.object_client.delete_object(self.container_name,
                                                   object_name)
        self.assertHeaders(resp, 'Object', 'DELETE')

    @test.attr(type='smoke')
    @test.idempotent_id('7a94c25d-66e6-434c-9c38-97d4e2c29945')
    def test_update_object_metadata(self):
        # update object metadata
        object_name, data = self._create_object()

        metadata = {'X-Object-Meta-test-meta': 'Meta'}
        resp, _ = self.object_client.update_object_metadata(
            self.container_name,
            object_name,
            metadata,
            metadata_prefix='')
        self.assertHeaders(resp, 'Object', 'POST')

        resp, _ = self.object_client.list_object_metadata(
            self.container_name,
            object_name)
        self.assertIn('x-object-meta-test-meta', resp)
        self.assertEqual(resp['x-object-meta-test-meta'], 'Meta')

    @test.idempotent_id('48650ed0-c189-4e1e-ad6b-1d4770c6e134')
    def test_update_object_metadata_with_remove_metadata(self):
        # update object metadata with remove metadata
        object_name = data_utils.rand_name(name='TestObject')
        data = data_utils.arbitrary_string()
        create_metadata = {'X-Object-Meta-test-meta1': 'Meta1'}
        self.object_client.create_object(self.container_name,
                                         object_name,
                                         data,
                                         metadata=create_metadata)

        update_metadata = {'X-Remove-Object-Meta-test-meta1': 'Meta1'}
        resp, _ = self.object_client.update_object_metadata(
            self.container_name,
            object_name,
            update_metadata,
            metadata_prefix='')
        self.assertHeaders(resp, 'Object', 'POST')

        resp, _ = self.object_client.list_object_metadata(
            self.container_name,
            object_name)
        self.assertNotIn('x-object-meta-test-meta1', resp)

    @test.idempotent_id('f726174b-2ded-4708-bff7-729d12ce1f84')
    def test_update_object_metadata_with_create_and_remove_metadata(self):
        # creation and deletion of metadata with one request
        object_name = data_utils.rand_name(name='TestObject')
        data = data_utils.arbitrary_string()
        create_metadata = {'X-Object-Meta-test-meta1': 'Meta1'}
        self.object_client.create_object(self.container_name,
                                         object_name,
                                         data,
                                         metadata=create_metadata)

        update_metadata = {'X-Object-Meta-test-meta2': 'Meta2',
                           'X-Remove-Object-Meta-test-meta1': 'Meta1'}
        resp, _ = self.object_client.update_object_metadata(
            self.container_name,
            object_name,
            update_metadata,
            metadata_prefix='')
        self.assertHeaders(resp, 'Object', 'POST')

        resp, _ = self.object_client.list_object_metadata(
            self.container_name,
            object_name)
        self.assertNotIn('x-object-meta-test-meta1', resp)
        self.assertIn('x-object-meta-test-meta2', resp)
        self.assertEqual(resp['x-object-meta-test-meta2'], 'Meta2')

    @test.idempotent_id('08854588-6449-4bb7-8cca-f2e1040f5e6f')
    def test_update_object_metadata_with_x_object_manifest(self):
        # update object metadata with x_object_manifest

        # uploading segments
        object_name, data_segments = self._upload_segments()
        # creating a manifest file
        data_empty = ''
        object_prefix = '%s/%s' % (self.container_name, object_name)
        metadata = {'X-Object-Manifest': object_prefix}
        resp, _ = self.object_client.create_object(self.container_name,
                                         object_name,
                                         data_empty,
                                         metadata=metadata)
        self.assertHeaders(resp, 'Object', 'PUT')
        #Bug = 1417462
        #update_metadata = {'X-Object-Manifest': object_prefix}
        #resp, _ = self.object_client.update_object_metadata(
        #    self.container_name,
        #    object_name,
        #    update_metadata,
        #    metadata_prefix='')
        #self.assertHeaders(resp, 'Object', 'POST')

        resp, _ = self.object_client.list_object_metadata(
            self.container_name,
            object_name)
        self.assertIn('x-object-manifest', resp)
        self.assertNotEqual(len(resp['x-object-manifest']), 0)

    @test.idempotent_id('0dbbe89c-6811-4d84-a2df-eca2bdd40c0e')
    def test_update_object_metadata_with_x_object_metakey(self):
        # update object metadata with a blenk value of metadata
        object_name, data = self._create_object()

        update_metadata = {'X-Object-Meta-test-meta': ''}
        resp, _ = self.object_client.update_object_metadata(
            self.container_name,
            object_name,
            update_metadata,
            metadata_prefix='')
        self.assertHeaders(resp, 'Object', 'POST')

        resp, _ = self.object_client.list_object_metadata(
            self.container_name,
            object_name)
        self.assertIn('x-object-meta-test-meta', resp)
        self.assertEqual(resp['x-object-meta-test-meta'], '')

    @test.idempotent_id('9a88dca4-b684-425b-806f-306cd0e57e42')
    def test_update_object_metadata_with_x_remove_object_metakey(self):
        # update object metadata with a blank value of remove metadata
        object_name = data_utils.rand_name(name='TestObject')
        data = data_utils.arbitrary_string()
        create_metadata = {'X-Object-Meta-test-meta': 'Meta'}
        self.object_client.create_object(self.container_name,
                                         object_name,
                                         data,
                                         metadata=create_metadata)

        update_metadata = {'X-Remove-Object-Meta-test-meta': ''}
        resp, _ = self.object_client.update_object_metadata(
            self.container_name,
            object_name,
            update_metadata,
            metadata_prefix='')
        self.assertHeaders(resp, 'Object', 'POST')

        resp, _ = self.object_client.list_object_metadata(
            self.container_name,
            object_name)
        self.assertNotIn('x-object-meta-test-meta', resp)

    @test.attr(type='smoke')
    @test.idempotent_id('9a447cf6-de06-48de-8226-a8c6ed31caf2')
    def test_list_object_metadata(self):
        # get object metadata
        object_name = data_utils.rand_name(name='TestObject')
        data = data_utils.arbitrary_string()
        metadata = {'X-Object-Meta-test-meta': 'Meta'}
        self.object_client.create_object(self.container_name,
                                         object_name,
                                         data,
                                         metadata=metadata)

        resp, _ = self.object_client.list_object_metadata(
            self.container_name,
            object_name)
        self.assertHeaders(resp, 'Object', 'HEAD')
        self.assertIn('x-object-meta-test-meta', resp)
        self.assertEqual(resp['x-object-meta-test-meta'], 'Meta')

    @test.idempotent_id('170fb90e-f5c3-4b1f-ae1b-a18810821172')
    def test_list_no_object_metadata(self):
        # get empty list of object metadata
        object_name, data = self._create_object()

        resp, _ = self.object_client.list_object_metadata(
            self.container_name,
            object_name)
        self.assertHeaders(resp, 'Object', 'HEAD')
        self.assertNotIn('x-object-meta-', str(resp))

    @test.idempotent_id('23a3674c-d6de-46c3-86af-ff92bfc8a3da')
    def test_list_object_metadata_with_x_object_manifest(self):
        # get object metadata with x_object_manifest

        # uploading segments
        object_name, data_segments = self._upload_segments()
        # creating a manifest file
        object_prefix = '%s/%s' % (self.container_name, object_name)
        metadata = {'X-Object-Manifest': object_prefix}
        data_empty = ''
        resp, _ = self.object_client.create_object(
            self.container_name,
            object_name,
            data_empty,
            metadata=metadata)

        resp, _ = self.object_client.list_object_metadata(
            self.container_name,
            object_name)

        # Check only the existence of common headers with custom matcher
        self.assertThat(resp, custom_matchers.ExistsAllResponseHeaders(
                        'Object', 'HEAD'))
        self.assertIn('x-object-manifest', resp)

        # Etag value of a large object is enclosed in double-quotations.
        # This is a special case, therefore the formats of response headers
        # are checked without a custom matcher.
        #Bug = 1417462
        #self.assertTrue(resp['etag'].startswith('\"'))
        #self.assertTrue(resp['etag'].endswith('\"'))
        #self.assertTrue(resp['etag'].strip('\"').isalnum())
        self.assertTrue(resp['etag'].isalnum())
        #self.assertTrue(re.match("^\d+\.?\d*\Z", resp['x-timestamp']))
        self.assertNotEqual(len(resp['content-type']), 0)
        #self.assertTrue(re.match("^tx[0-9a-f]*-[0-9a-f]*$",
        #                         resp['x-trans-id']))
        self.assertNotEqual(len(resp['date']), 0)
        self.assertEqual(resp['accept-ranges'], 'bytes')
        self.assertEqual(resp['x-object-manifest'],
                         '%s/%s' % (self.container_name, object_name))

    @test.attr(type='smoke')
    @test.idempotent_id('02610ba7-86b7-4272-9ed8-aa8d417cb3cd')
    def test_get_object(self):
        # retrieve object's data (in response body)

        # create object
        object_name, data = self._create_object()
        # get object
        resp, body = self.object_client.get_object(self.container_name,
                                                   object_name)
        self.assertHeaders(resp, 'Object', 'GET')

        self.assertEqual(body, data)

    @test.idempotent_id('005f9bf6-e06d-41ec-968e-96c78e0b1d82')
    def test_get_object_with_metadata(self):
        # get object with metadata
        object_name = data_utils.rand_name(name='TestObject')
        data = data_utils.arbitrary_string()
        metadata = {'X-Object-Meta-test-meta': 'Meta'}
        self.object_client.create_object(self.container_name,
                                         object_name,
                                         data,
                                         metadata=metadata)
        resp, body = self.object_client.get_object(
            self.container_name,
            object_name,
            metadata=None)
        self.assertHeaders(resp, 'Object', 'GET')
        self.assertIn('x-object-meta-test-meta', resp)
        self.assertEqual(resp['x-object-meta-test-meta'], 'Meta')
        self.assertEqual(body, data)

    @test.idempotent_id('05a1890e-7db9-4a6c-90a8-ce998a2bddfa')
    def test_get_object_with_range(self):
        # get object with range
        object_name = data_utils.rand_name(name='TestObject')
        data = data_utils.arbitrary_string(100)
        self.object_client.create_object(self.container_name,
                                         object_name,
                                         data,
                                         metadata=None)
        rand_num = random.randint(3, len(data) - 1)
        metadata = {'Range': 'bytes=%s-%s' % (rand_num - 3, rand_num - 1)}
        resp, body = self.object_client.get_object(
            self.container_name,
            object_name,
            metadata=metadata)
        self.assertHeaders(resp, 'Object', 'GET')
        self.assertEqual(body, data[rand_num - 3: rand_num])

    @test.idempotent_id('11b4515b-7ba7-4ca8-8838-357ded86fc10')
    def test_get_object_with_x_object_manifest(self):
        # get object with x_object_manifest

        # uploading segments
        object_name, data_segments = self._upload_segments()
        # creating a manifest file
        object_prefix = '%s/%s' % (self.container_name, object_name)
        metadata = {'X-Object-Manifest': object_prefix}
        data_empty = ''
        resp, body = self.object_client.create_object(
            self.container_name,
            object_name,
            data_empty,
            metadata=metadata)

        resp, body = self.object_client.get_object(
            self.container_name,
            object_name,
            metadata=None)

        # Check only the existence of common headers with custom matcher
        self.assertThat(resp, custom_matchers.ExistsAllResponseHeaders(
                        'Object', 'GET'))
        self.assertIn('x-object-manifest', resp)

        # Etag value of a large object is enclosed in double-quotations.
        # This is a special case, therefore the formats of response headers
        # are checked without a custom matcher.
        #Bug = 1417462
        #self.assertTrue(resp['etag'].startswith('\"'))
        #self.assertTrue(resp['etag'].endswith('\"'))
        self.assertTrue(resp['etag'].isalnum())
        #self.assertTrue(re.match("^\d+\.?\d*\Z", resp['x-timestamp']))
        self.assertNotEqual(len(resp['content-type']), 0)
        #self.assertTrue(re.match("^tx[0-9a-f]*-[0-9a-f]*$",
        #                         resp['x-trans-id']))
        self.assertNotEqual(len(resp['date']), 0)
        self.assertEqual(resp['accept-ranges'], 'bytes')
        self.assertEqual(resp['x-object-manifest'],
                         '%s/%s' % (self.container_name, object_name))

        self.assertEqual(''.join(data_segments), body)

    @test.idempotent_id('c05b4013-e4de-47af-be84-e598062b16fc')
    def test_get_object_with_if_match(self):
        # get object with if_match
        object_name = data_utils.rand_name(name='TestObject')
        data = data_utils.arbitrary_string(10)
        create_md5 = hashlib.md5(data).hexdigest()
        create_metadata = {'Etag': create_md5}
        self.object_client.create_object(self.container_name,
                                         object_name,
                                         data,
                                         metadata=create_metadata)

        list_metadata = {'If-Match': create_md5}
        resp, body = self.object_client.get_object(
            self.container_name,
            object_name,
            metadata=list_metadata)
        self.assertHeaders(resp, 'Object', 'GET')
        self.assertEqual(body, data)

    @test.idempotent_id('be133639-e5d2-4313-9b1f-2d59fc054a16')
    def test_get_object_with_if_modified_since(self):
        # get object with if_modified_since
        object_name = data_utils.rand_name(name='TestObject')
        data = data_utils.arbitrary_string()
        time_now = time.time()
        self.object_client.create_object(self.container_name,
                                         object_name,
                                         data,
                                         metadata=None)

        http_date = time.ctime(time_now - 86400)
        list_metadata = {'If-Modified-Since': http_date}
        resp, body = self.object_client.get_object(
            self.container_name,
            object_name,
            metadata=list_metadata)
        self.assertHeaders(resp, 'Object', 'GET')
        self.assertEqual(body, data)

    @test.idempotent_id('641500d5-1612-4042-a04d-01fc4528bc30')
    def test_get_object_with_if_none_match(self):
        # get object with if_none_match
        object_name = data_utils.rand_name(name='TestObject')
        data = data_utils.arbitrary_string(10)
        create_md5 = hashlib.md5(data).hexdigest()
        create_metadata = {'Etag': create_md5}
        self.object_client.create_object(self.container_name,
                                         object_name,
                                         data,
                                         metadata=create_metadata)

        list_data = data_utils.arbitrary_string(15)
        list_md5 = hashlib.md5(list_data).hexdigest()
        list_metadata = {'If-None-Match': list_md5}
        resp, body = self.object_client.get_object(
            self.container_name,
            object_name,
            metadata=list_metadata)
        self.assertHeaders(resp, 'Object', 'GET')
        self.assertEqual(body, data)

    @test.idempotent_id('0aa1201c-10aa-467a-bee7-63cbdd463152')
    def test_get_object_with_if_unmodified_since(self):
        # get object with if_unmodified_since
        object_name, data = self._create_object()

        time_now = time.time()
        http_date = time.ctime(time_now + 86400)
        list_metadata = {'If-Unmodified-Since': http_date}
        resp, body = self.object_client.get_object(
            self.container_name,
            object_name,
            metadata=list_metadata)
        self.assertHeaders(resp, 'Object', 'GET')
        self.assertEqual(body, data)

    @test.idempotent_id('94587078-475f-48f9-a40f-389c246e31cd')
    def test_get_object_with_x_newest(self):
        # get object with x_newest
        object_name, data = self._create_object()

        list_metadata = {'X-Newest': 'true'}
        resp, body = self.object_client.get_object(
            self.container_name,
            object_name,
            metadata=list_metadata)
        self.assertHeaders(resp, 'Object', 'GET')
        self.assertEqual(body, data)

    @test.idempotent_id('1a9ab572-1b66-4981-8c21-416e2a5e6011')
    def test_copy_object_in_same_container(self):
        # create source object
        src_object_name = data_utils.rand_name(name='SrcObject')
        src_data = data_utils.arbitrary_string(size=len(src_object_name) * 2,
                                               base_text=src_object_name)
        resp, _ = self.object_client.create_object(self.container_name,
                                                   src_object_name,
                                                   src_data)
        # create destination object
        dst_object_name = data_utils.rand_name(name='DstObject')
        dst_data = data_utils.arbitrary_string(size=len(dst_object_name) * 3,
                                               base_text=dst_object_name)
        resp, _ = self.object_client.create_object(self.container_name,
                                                   dst_object_name,
                                                   dst_data)
        # copy source object to destination
        resp, _ = self.object_client.copy_object_in_same_container(
            self.container_name, src_object_name, dst_object_name)
        self.assertHeaders(resp, 'Object', 'PUT')

        # check data
        resp, body = self.object_client.get_object(self.container_name,
                                                   dst_object_name)
        self.assertEqual(body, src_data)

    @test.idempotent_id('2248abba-415d-410b-9c30-22dff9cd6e67')
    def test_copy_object_to_itself(self):
        # change the content type of an existing object

        # create object
        object_name, data = self._create_object()
        # get the old content type
        resp_tmp, _ = self.object_client.list_object_metadata(
            self.container_name, object_name)
        # change the content type of the object
        metadata = {'content-type': 'text/plain; charset=UTF-8'}
        self.assertNotEqual(resp_tmp['content-type'], metadata['content-type'])
        resp, _ = self.object_client.copy_object_in_same_container(
            self.container_name, object_name, object_name, metadata)
        self.assertHeaders(resp, 'Object', 'PUT')

        #Bug = 1417458
        # check the content type
        #resp, _ = self.object_client.list_object_metadata(self.container_name,
        #                                                  object_name)
        #self.assertEqual(resp['content-type'], metadata['content-type'])

    @test.idempotent_id('06f90388-2d0e-40aa-934c-e9a8833e958a')
    def test_copy_object_2d_way(self):
        # create source object
        src_object_name = data_utils.rand_name(name='SrcObject')
        src_data = data_utils.arbitrary_string(size=len(src_object_name) * 2,
                                               base_text=src_object_name)
        resp, _ = self.object_client.create_object(self.container_name,
                                                   src_object_name, src_data)
        # create destination object
        dst_object_name = data_utils.rand_name(name='DstObject')
        dst_data = data_utils.arbitrary_string(size=len(dst_object_name) * 3,
                                               base_text=dst_object_name)
        resp, _ = self.object_client.create_object(self.container_name,
                                                   dst_object_name, dst_data)
        # copy source object to destination
        resp, _ = self.object_client.copy_object_2d_way(self.container_name,
                                                        src_object_name,
                                                        dst_object_name)
        self.assertHeaders(resp, 'Object', 'COPY')
        #Bug 1417469
        #self.assertEqual(
        #    resp['x-copied-from'],
        #    self.container_name + "/" + src_object_name)

        # check data
        self._check_copied_obj(dst_object_name, src_data)

    @test.idempotent_id('aa467252-44f3-472a-b5ae-5b57c3c9c147')
    def test_copy_object_across_containers(self):
        # create a container to use as  asource container
        src_container_name = data_utils.rand_name(name='TestSourceContainer')
        self.container_client.create_container(src_container_name)
        self.containers.append(src_container_name)
        # create a container to use as a destination container
        dst_container_name = data_utils.rand_name(
            name='TestDestinationContainer')
        self.container_client.create_container(dst_container_name)
        self.containers.append(dst_container_name)
        # create object in source container
        object_name = data_utils.rand_name(name='Object')
        data = data_utils.arbitrary_string(size=len(object_name) * 2,
                                           base_text=object_name)
        resp, _ = self.object_client.create_object(src_container_name,
                                                   object_name, data)
        # set object metadata
        meta_key = data_utils.rand_name(name='test-')
        meta_value = data_utils.rand_name(name='MetaValue-')
        orig_metadata = {meta_key: meta_value}
        resp, _ = self.object_client.update_object_metadata(src_container_name,
                                                            object_name,
                                                            orig_metadata)
        self.assertHeaders(resp, 'Object', 'POST')

        # copy object from source container to destination container
        resp, _ = self.object_client.copy_object_across_containers(
            src_container_name, object_name, dst_container_name,
            object_name)
        self.assertHeaders(resp, 'Object', 'PUT')

        # check if object is present in destination container
        resp, body = self.object_client.get_object(dst_container_name,
                                                   object_name)
        self.assertEqual(body, data)
        actual_meta_key = 'x-object-meta-' + meta_key
        self.assertIn(actual_meta_key, resp)
        self.assertEqual(resp[actual_meta_key], meta_value)

    @test.idempotent_id('5a9e2cc6-85b6-46fc-916d-0cbb7a88e5fd')
    def test_copy_object_with_x_fresh_metadata(self):
        # create source object
        metadata = {'x-object-meta-src': 'src_value'}
        src_object_name, data = self._create_object(metadata)

        # copy source object with x_fresh_metadata header
        metadata = {'X-Fresh-Metadata': 'true'}
        dst_object_name, resp = self._copy_object_2d(src_object_name,
                                                     metadata)

        self.assertHeaders(resp, 'Object', 'COPY')

        self.assertNotIn('x-object-meta-src', resp)
        #Bug = 1417469
        #self.assertEqual(resp['x-copied-from'],
        #                 self.container_name + "/" + src_object_name)

        # check that destination object does NOT have any object-meta
        #Bug = 1417489
        #self._check_copied_obj(dst_object_name, data, not_in_meta=["src"])
        self._check_copied_obj(dst_object_name, data, in_meta=["src"])

    @test.idempotent_id('a28a8b99-e701-4d7e-9d84-3b66f121460b')
    def test_copy_object_with_x_object_metakey(self):
        # create source object
        metadata = {'x-object-meta-src': 'src_value'}
        src_obj_name, data = self._create_object(metadata)

        # copy source object to destination with x-object-meta-key
        metadata = {'x-object-meta-test': ''}
        dst_obj_name, resp = self._copy_object_2d(src_obj_name, metadata)

        self.assertHeaders(resp, 'Object', 'COPY')

        #Bug = 1417469
        #expected = {'x-object-meta-test': '',
        #            'x-object-meta-src': 'src_value',
        #            'x-copied-from': self.container_name + "/" + src_obj_name}
        #for key, value in six.iteritems(expected):
        #    self.assertIn(key, resp)
        #    self.assertEqual(value, resp[key])

        # check destination object
        #Bug = 1417466
        #self._check_copied_obj(dst_obj_name, data, in_meta=["test", "src"])
        self._check_copied_obj(dst_obj_name, data, in_meta=["src"])

    @test.idempotent_id('edabedca-24c3-4322-9b70-d6d9f942a074')
    def test_copy_object_with_x_object_meta(self):
        # create source object
        metadata = {'x-object-meta-src': 'src_value'}
        src_obj_name, data = self._create_object(metadata)

        # copy source object to destination with object metadata
        metadata = {'x-object-meta-test': 'value'}
        dst_obj_name, resp = self._copy_object_2d(src_obj_name, metadata)

        self.assertHeaders(resp, 'Object', 'COPY')

        #Bug = 1417469
        #expected = {'x-object-meta-test': 'value',
        #            'x-object-meta-src': 'src_value',
        #            'x-copied-from': self.container_name + "/" + src_obj_name}
        #for key, value in six.iteritems(expected):
        #    self.assertIn(key, resp)
        #    self.assertEqual(value, resp[key])

        # check destination object
        #Bug = 1417466
        #self._check_copied_obj(dst_obj_name, data, in_meta=["test", "src"])
        self._check_copied_obj(dst_obj_name, data, in_meta=["src"])

    @test.idempotent_id('e3e6a64a-9f50-4955-b987-6ce6767c97fb')
    def test_object_upload_in_segments(self):
        # create object
        object_name = data_utils.rand_name(name='LObject')
        data = data_utils.arbitrary_string()
        segments = 10
        data_segments = [data + str(i) for i in six.moves.xrange(segments)]
        # uploading segments
        for i in six.moves.xrange(segments):
            resp, _ = self.object_client.create_object_segments(
                self.container_name, object_name, i, data_segments[i])
        # creating a manifest file
        metadata = {'X-Object-Manifest': '%s/%s/'
                    % (self.container_name, object_name)}
        resp, _ = self.object_client.create_object(self.container_name,
                                    object_name, metadata=metadata, data='')
        self.assertHeaders(resp, 'Object', 'PUT')

        #Bug = 1417462
        #resp, _ = self.object_client.update_object_metadata(
        #    self.container_name, object_name, metadata, metadata_prefix='')
        #self.assertHeaders(resp, 'Object', 'POST')

        resp, _ = self.object_client.list_object_metadata(
            self.container_name, object_name)

        # Etag value of a large object is enclosed in double-quotations.
        # After etag quotes are checked they are removed and the response is
        # checked if all common headers are present and well formatted
        #self.assertTrue(resp['etag'].startswith('\"'))
        #self.assertTrue(resp['etag'].endswith('\"'))
        resp['etag'] = resp['etag'].strip('"')
        self.assertHeaders(resp, 'Object', 'HEAD')

        self.assertIn('x-object-manifest', resp)
        self.assertEqual(resp['x-object-manifest'],
                         '%s/%s/' % (self.container_name, object_name))

        # downloading the object
        resp, body = self.object_client.get_object(
            self.container_name, object_name)
        self.assertEqual(''.join(data_segments), body)

    @test.idempotent_id('50d01f12-526f-4360-9ac2-75dd508d7b68')
    def test_get_object_if_different(self):
        # http://en.wikipedia.org/wiki/HTTP_ETag
        # Make a conditional request for an object using the If-None-Match
        # header, it should get downloaded only if the local file is different,
        # otherwise the response code should be 304 Not Modified
        object_name, data = self._create_object()
        # local copy is identical, no download
        md5 = hashlib.md5(data).hexdigest()
        headers = {'If-None-Match': md5}
        url = "%s/%s" % (self.container_name, object_name)
        resp, _ = self.object_client.get(url, headers=headers)
        self.assertEqual(resp['status'], '304')

        # When the file is not downloaded from Swift server, response does
        # not contain 'X-Timestamp' header. This is the special case, therefore
        # the existence of response headers is checked without custom matcher.
        #Bug = 1417481
        #self.assertIn('content-type', resp)
        #self.assertIn('x-trans-id', resp)
        self.assertIn('date', resp)
        #self.assertIn('accept-ranges', resp)
        # Check only the format of common headers with custom matcher
        self.assertThat(resp, custom_matchers.AreAllWellFormatted())

        # local copy is different, download
        local_data = "something different"
        md5 = hashlib.md5(local_data).hexdigest()
        headers = {'If-None-Match': md5}
        resp, body = self.object_client.get(url, headers=headers)
        self.assertHeaders(resp, 'Object', 'GET')


class PublicObjectTest(base.BaseObjectTest):

    credentials = [['operator', CONF.object_storage.operator_role],
                   ['operator_alt', CONF.object_storage.operator_role]]

    @classmethod
    def setup_credentials(cls):
        super(PublicObjectTest, cls).setup_credentials()
        cls.os = cls.os_roles_operator
        cls.os_alt = cls.os_roles_operator_alt

    @classmethod
    def setup_clients(cls):
        super(PublicObjectTest, cls).setup_clients()
        cls.identity_client_alt = cls.os_alt.identity_client

    def setUp(self):
        super(PublicObjectTest, self).setUp()
        self.container_name = data_utils.rand_name(name='TestContainer')
        self.container_client.create_container(self.container_name)

    def tearDown(self):
        self.delete_containers([self.container_name])
        super(PublicObjectTest, self).tearDown()

    @test.idempotent_id('07c9cf95-c0d4-4b49-b9c8-0ef2c9b27193')
    def test_access_public_container_object_without_using_creds(self):
        # make container public-readable and access an object in it object
        # anonymously, without using credentials

        # update container metadata to make it publicly readable
        cont_headers = {'X-Container-Read': '.r:*,.rlistings'}
        resp_meta, body = self.container_client.update_container_metadata(
            self.container_name, metadata=cont_headers, metadata_prefix='')
        self.assertHeaders(resp_meta, 'Container', 'POST')

        # create object
        object_name = data_utils.rand_name(name='Object')
        data = data_utils.arbitrary_string(size=len(object_name),
                                           base_text=object_name)
        resp, _ = self.object_client.create_object(self.container_name,
                                                   object_name, data)
        self.assertHeaders(resp, 'Object', 'PUT')

        # list container metadata
        resp_meta, _ = self.container_client.list_container_metadata(
            self.container_name)
        self.assertHeaders(resp_meta, 'Container', 'HEAD')

        self.assertIn('x-container-read', resp_meta)
        #Bug = 1417498
        #self.assertEqual(resp_meta['x-container-read'], '.r:*,.rlistings')
        self.assertEqual(resp_meta['x-container-read'], '.r:*')

        # trying to get object with empty headers as it is public readable
        self.object_client.auth_provider.set_alt_auth_data(
            request_part='headers',
            auth_data=None
        )
        resp, body = self.object_client.get_object(
            self.container_name, object_name)
        self.assertHeaders(resp, 'Object', 'GET')

        self.assertEqual(body, data)

    @test.idempotent_id('54e2a2fe-42dc-491b-8270-8e4217dd4cdc')
    def test_access_public_object_with_another_user_creds(self):
        # make container public-readable and access an object in it using
        # another user's credentials
        cont_headers = {'X-Container-Read': '.r:*,.rlistings'}
        resp_meta, body = self.container_client.update_container_metadata(
            self.container_name, metadata=cont_headers,
            metadata_prefix='')
        self.assertHeaders(resp_meta, 'Container', 'POST')

        # create object
        object_name = data_utils.rand_name(name='Object')
        data = data_utils.arbitrary_string(size=len(object_name) * 1,
                                           base_text=object_name)
        resp, _ = self.object_client.create_object(self.container_name,
                                                   object_name, data)
        self.assertHeaders(resp, 'Object', 'PUT')

        # list container metadata
        resp, _ = self.container_client.list_container_metadata(
            self.container_name)
        #ceph does not return container header in response of HEAD request.
        #self.assertHeaders(resp, 'Container', 'HEAD')

        self.assertIn('x-container-read', resp)
        #Bug = 1417498
        #self.assertEqual(resp['x-container-read'], '.r:*,.rlistings')
        self.assertEqual(resp['x-container-read'], '.r:*')

        # get auth token of alternative user
        alt_auth_data = self.identity_client_alt.auth_provider.auth_data
        self.object_client.auth_provider.set_alt_auth_data(
            request_part='headers',
            auth_data=alt_auth_data
        )
        # access object using alternate user creds
        resp, body = self.object_client.get_object(
            self.container_name, object_name)
        self.assertHeaders(resp, 'Object', 'GET')

        self.assertEqual(body, data)<|MERGE_RESOLUTION|>--- conflicted
+++ resolved
@@ -203,11 +203,8 @@
                                                 object_name)
         self.assertEqual(data, body)
 
-<<<<<<< HEAD
     @decorators.skip_because(bug="1417492")
     @test.attr(type='gate')
-=======
->>>>>>> 608cbe35
     @test.idempotent_id('4f84422a-e2f2-4403-b601-726a4220b54e')
     def test_create_object_with_transfer_encoding(self):
         # create object with transfer_encoding
