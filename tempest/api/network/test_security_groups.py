# Copyright 2013 OpenStack Foundation
# All Rights Reserved.
#
#    Licensed under the Apache License, Version 2.0 (the "License"); you may
#    not use this file except in compliance with the License. You may obtain
#    a copy of the License at
#
#         http://www.apache.org/licenses/LICENSE-2.0
#
#    Unless required by applicable law or agreed to in writing, software
#    distributed under the License is distributed on an "AS IS" BASIS, WITHOUT
#    WARRANTIES OR CONDITIONS OF ANY KIND, either express or implied. See the
#    License for the specific language governing permissions and limitations
#    under the License.

import six
<<<<<<< HEAD
from tempest_lib.common.utils import data_utils
from tempest_lib import decorators
=======
>>>>>>> eb87b44c

from tempest.api.network import base_security_groups as base
from tempest.common.utils import data_utils
from tempest import config
from tempest import test

CONF = config.CONF


class SecGroupTest(base.BaseSecGroupTest):
    _tenant_network_cidr = CONF.network.tenant_network_cidr

    @classmethod
    def skip_checks(cls):
        super(SecGroupTest, cls).skip_checks()
        if not test.is_extension_enabled('security-group', 'network'):
            msg = "security-group extension not enabled."
            raise cls.skipException(msg)

    def _create_verify_security_group_rule(self, sg_id, direction,
                                           ethertype, protocol,
                                           port_range_min,
                                           port_range_max,
                                           remote_group_id=None,
                                           remote_ip_prefix=None):
        # Create Security Group rule with the input params and validate
        # that SG rule is created with the same parameters.
        rule_create_body = self.client.create_security_group_rule(
            security_group_id=sg_id,
            direction=direction,
            ethertype=ethertype,
            protocol=protocol,
            port_range_min=port_range_min,
            port_range_max=port_range_max,
            remote_group_id=remote_group_id,
            remote_ip_prefix=remote_ip_prefix
        )

        sec_group_rule = rule_create_body['security_group_rule']
        self.addCleanup(self._delete_security_group_rule,
                        sec_group_rule['id'])

        expected = {'direction': direction, 'protocol': protocol,
                    'ethertype': ethertype, 'port_range_min': port_range_min,
                    'port_range_max': port_range_max,
                    'remote_group_id': remote_group_id,
                    'remote_ip_prefix': remote_ip_prefix}
        for key, value in six.iteritems(expected):
            self.assertEqual(value, sec_group_rule[key],
                             "Field %s of the created security group "
                             "rule does not match with %s." %
                             (key, value))

    @test.attr(type='smoke')
    @test.idempotent_id('e30abd17-fef9-4739-8617-dc26da88e686')
    def test_list_security_groups(self):
        # Verify the that security group belonging to tenant exist in list
        body = self.client.list_security_groups()
        security_groups = body['security_groups']
        found = None
        for n in security_groups:
            if (n['name'] == 'default'):
                found = n['id']
        msg = "Security-group list doesn't contain default security-group"
        self.assertIsNotNone(found, msg)

    @test.attr(type='smoke')
    @test.idempotent_id('bfd128e5-3c92-44b6-9d66-7fe29d22c802')
    def test_create_list_update_show_delete_security_group(self):
        group_create_body, name = self._create_security_group()

        # List security groups and verify if created group is there in response
        list_body = self.client.list_security_groups()
        secgroup_list = list()
        for secgroup in list_body['security_groups']:
            secgroup_list.append(secgroup['id'])
        self.assertIn(group_create_body['security_group']['id'], secgroup_list)
        # Update the security group
        new_name = data_utils.rand_name('security-')
        new_description = data_utils.rand_name('security-description')
        update_body = self.client.update_security_group(
            group_create_body['security_group']['id'],
            name=new_name,
            description=new_description)
        # Verify if security group is updated
        self.assertEqual(update_body['security_group']['name'], new_name)
        self.assertEqual(update_body['security_group']['description'],
                         new_description)
        # Show details of the updated security group
        show_body = self.client.show_security_group(
            group_create_body['security_group']['id'])
        self.assertEqual(show_body['security_group']['name'], new_name)
        self.assertEqual(show_body['security_group']['description'],
                         new_description)

    @test.attr(type='smoke')
    @test.idempotent_id('cfb99e0e-7410-4a3d-8a0c-959a63ee77e9')
    def test_create_show_delete_security_group_rule(self):
        group_create_body, _ = self._create_security_group()

        # Create rules for each protocol
        protocols = ['tcp', 'udp', 'icmp']
        for protocol in protocols:
            rule_create_body = self.client.create_security_group_rule(
                security_group_id=group_create_body['security_group']['id'],
                protocol=protocol,
                direction='ingress',
                ethertype=self.ethertype
            )

            # Show details of the created security rule
            show_rule_body = self.client.show_security_group_rule(
                rule_create_body['security_group_rule']['id']
            )
            create_dict = rule_create_body['security_group_rule']
            for key, value in six.iteritems(create_dict):
                self.assertEqual(value,
                                 show_rule_body['security_group_rule'][key],
                                 "%s does not match." % key)

            # List rules and verify created rule is in response
            rule_list_body = self.client.list_security_group_rules()
            rule_list = [rule['id']
                         for rule in rule_list_body['security_group_rules']]
            self.assertIn(rule_create_body['security_group_rule']['id'],
                          rule_list)

    @test.idempotent_id('87dfbcf9-1849-43ea-b1e4-efa3eeae9f71')
    def test_create_security_group_rule_with_additional_args(self):
        """Verify security group rule with additional arguments works.

        direction:ingress, ethertype:[IPv4/IPv6],
        protocol:tcp, port_range_min:77, port_range_max:77
        """
        group_create_body, _ = self._create_security_group()
        sg_id = group_create_body['security_group']['id']
        direction = 'ingress'
        protocol = 'tcp'
        port_range_min = 77
        port_range_max = 77
        self._create_verify_security_group_rule(sg_id, direction,
                                                self.ethertype, protocol,
                                                port_range_min,
                                                port_range_max)

    @test.idempotent_id('c9463db8-b44d-4f52-b6c0-8dbda99f26ce')
    @decorators.skip_because(bug="1435662")
    def test_create_security_group_rule_with_icmp_type_code(self):
        """Verify security group rule for icmp protocol works.

        Specify icmp type (port_range_min) and icmp code
        (port_range_max) with different values. A separate testcase
        is added for icmp protocol as icmp validation would be
        different from tcp/udp.
        """
        group_create_body, _ = self._create_security_group()

        sg_id = group_create_body['security_group']['id']
        direction = 'ingress'
        protocol = 'icmp'
        icmp_type_codes = [(3, 2), (3, 0), (8, 0), (0, 0), (11, None)]
        for icmp_type, icmp_code in icmp_type_codes:
            self._create_verify_security_group_rule(sg_id, direction,
                                                    self.ethertype, protocol,
                                                    icmp_type, icmp_code)

    @test.idempotent_id('c2ed2deb-7a0c-44d8-8b4c-a5825b5c310b')
    def test_create_security_group_rule_with_remote_group_id(self):
        # Verify creating security group rule with remote_group_id works
        sg1_body, _ = self._create_security_group()
        sg2_body, _ = self._create_security_group()

        sg_id = sg1_body['security_group']['id']
        direction = 'ingress'
        protocol = 'udp'
        port_range_min = 50
        port_range_max = 55
        remote_id = sg2_body['security_group']['id']
        self._create_verify_security_group_rule(sg_id, direction,
                                                self.ethertype, protocol,
                                                port_range_min,
                                                port_range_max,
                                                remote_group_id=remote_id)

    @test.idempotent_id('16459776-5da2-4634-bce4-4b55ee3ec188')
    def test_create_security_group_rule_with_remote_ip_prefix(self):
        # Verify creating security group rule with remote_ip_prefix works
        sg1_body, _ = self._create_security_group()

        sg_id = sg1_body['security_group']['id']
        direction = 'ingress'
        protocol = 'tcp'
        port_range_min = 76
        port_range_max = 77
        ip_prefix = self._tenant_network_cidr
        self._create_verify_security_group_rule(sg_id, direction,
                                                self.ethertype, protocol,
                                                port_range_min,
                                                port_range_max,
                                                remote_ip_prefix=ip_prefix)

    @test.idempotent_id('0a307599-6655-4220-bebc-fd70c64f2290')
    @decorators.skip_because(bug="1435662")
    def test_create_security_group_rule_with_protocol_integer_value(self):
        # Verify creating security group rule with the
        # protocol as integer value
        # arguments : "protocol": 17
        group_create_body, _ = self._create_security_group()
        direction = 'ingress'
        protocol = 17
        security_group_id = group_create_body['security_group']['id']
        rule_create_body = self.client.create_security_group_rule(
            security_group_id=security_group_id,
            direction=direction,
            protocol=protocol
        )
        sec_group_rule = rule_create_body['security_group_rule']
        self.assertEqual(sec_group_rule['direction'], direction)
        self.assertEqual(int(sec_group_rule['protocol']), protocol)


#class SecGroupIPv6Test(SecGroupTest):
#    _ip_version = 6
#    _tenant_network_cidr = CONF.network.tenant_network_v6_cidr<|MERGE_RESOLUTION|>--- conflicted
+++ resolved
@@ -14,11 +14,7 @@
 #    under the License.
 
 import six
-<<<<<<< HEAD
-from tempest_lib.common.utils import data_utils
 from tempest_lib import decorators
-=======
->>>>>>> eb87b44c
 
 from tempest.api.network import base_security_groups as base
 from tempest.common.utils import data_utils
