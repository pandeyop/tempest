--- conflicted
+++ resolved
@@ -156,12 +156,8 @@
 
     def delete_server(self, server_id):
         """Deletes the given server."""
-<<<<<<< HEAD
-        server = self.get_server(server_id)
-        resp, body = self.delete("servers/%s" % str(server_id))
-=======
+        server = self.show_server(server_id)
         resp, body = self.delete("servers/%s" % server_id)
->>>>>>> ffbe59eb
         self.validate_response(schema.delete_server, resp, body)
         if CONF.compute_feature_enabled.boot_from_volume_only:
             self.wait_for_server_termination(server_id, True)
